---
title: Biome
head:
  - tag: title
    content: Biome, toolchain of the web
template: splash
description: Format, lint, and more in a fraction of a second.
editUrl: false
next: false
hero:
  title: One toolchain for your web project
  tagline: Format, lint, and more in a fraction of a second.
  image:
    alt: Biome, Toolchain of the web
    dark: ../../assets/svg/slogan-dark-transparent.svg
    light: ../../assets/svg/slogan-light-transparent.svg
  actions:
    - text: Get started
      link: /guides/getting-started/
      icon: right-arrow
      variant: primary
    - text: View on GitHub
      link: https://github.com/biomejs/biome
      icon: external
      variant: secondary
---

import { Card, CardGrid } from "@astrojs/starlight/components";
import Inputf from "@src/components/formatter/input.md";
import Outputf from "@src/components/formatter/output.md";
import ProgressBar from "../../playground/components/Progress.tsx";
import Community from "@src/components/Community.astro";
import { Icon } from "@astrojs/starlight/components";
import arrow from "../../assets/svg/arrow-right.svg";
import { Image } from "astro:assets";
import "../../styles/_performance.scss";
import "../../styles/_installation.scss";
import "../../styles/_community.scss";
import Netlify from "@src/components/Netlify.astro";
import Sponsors from "@src/components/Sponsors.astro";


<div class="gradient"></div>
<div class="grid"></div>

<Card>
  <h2 align="center">
    What's Biome
  </h2>
  <p>
    Biome is a performant toolchain for web projects, it aims to provide developer tools to maintain the health of said projects.

    ```shell
    npm install --save-dev --save-exact @biomejs/biome
    ```
  </p>

  **Biome is a [fast formatter](./benchmark#formatting)** for _JavaScript_, _TypeScript_, _JSX_, and _JSON_ that scores **[96% compatibility with _Prettier_](https://console.algora.io/challenges/prettier)**.

  ```shell
  npx @biomejs/biome format ./src
  ```

  **Biome is a [performant linter](https://github.com/biomejs/biome/tree/main/benchmark#linting)** for _JavaScript_, _TypeScript_, and _JSX_ that features **[more than 170 rules](https://biomejs.dev/linter/rules/)** from ESLint, TypeSCript ESLint, and [other sources](https://github.com/biomejs/biome/discussions/3).
  It **outputs detailed and contextualized diagnostics** that help you to improve your code and become a better programmer!

  ```shell
  npx @biomejs/biome lint ./src
  ```
</Card>


<div class="hero-code">
  <div class="formatter">
    <h2 class="head">Supercharge your workflow</h2>
    <p>Experience the seamless integration of a vertical toolchain. Full of useful features like formatting and linting, with even more in the future.</p>
    <div class="linter format">
      <div class="inp">
        <span>CODE</span>
        <Inputf />
      </div>
      <div class="out">
        <span>OUTPUT</span>
        <Outputf />
      </div>
      <div class="perf-out">
        <span>PERFORMANCE</span>
        <div class="bench-comp">
          <div class="bench">
            <div>
              <ProgressBar client:visible duration={5} label="Biome" />
              <ProgressBar client:visible duration={10} label="Dprint" />
              <ProgressBar client:visible duration={20} label="Prettier" />
            </div>
          </div>
          <div class="perf-comp">
            <div class="comp">~25x</div>
            <div class="comp-des">
              Faster than Prettier when formatting 85,000 lines of code.
            </div>
          </div>
        </div>
      </div>
    </div>
  </div>
</div>

<div class="card-cnt">
  <Card >
  <h2>
    What's Biome
  </h2>
  <p>
    Biome is a performant toolchain for web projects, it aims to provide developer tools to maintain the health of said projects.

    ```shell
    npm install --save-dev --save-exact @biomejs/biome
    ```
  </p>

  **Biome is a [fast formatter](./benchmark#formatting)** for _JavaScript_, _TypeScript_, _JSX_, and _JSON_ that scores **[96% compatibility with _Prettier_](https://console.algora.io/challenges/prettier)**.

  ```shell
  npx @biomejs/biome format ./src
  ```

  **Biome is a [performant linter](https://github.com/biomejs/biome/tree/main/benchmark#linting)** for _JavaScript_, _TypeScript_, and _JSX_ that features **[more than 170 rules](https://biomejs.dev/linter/rules/)** from ESLint, TypeSCript ESLint, and [other sources](https://github.com/biomejs/biome/discussions/3).
  It **outputs detailed and contextualized diagnostics** that help you to improve your code and become a better programmer!

  ```shell
  npx @biomejs/biome lint ./src
  ```
</Card>

<CardGrid>
    <Card title="Fast" icon="rocket">
      Built with Rust and an innovative architecture inspired by rust-analyzer.
    </Card>
    <Card title="Simple" icon="pencil">
      Zero configuration needed to get started. Extensive options available for
      when you need them.
    </Card>
    <Card title="Scalable" icon="random">
      Designed to handle codebases of any size. Focus on growing product instead
      of your tools.
    </Card>
    <Card title="Optimized" icon="setting">
      With tight internal integration we are able to reuse previous work and any
      improvement to one tool improves them all.
    </Card>
    <Card title="Actionable & Informative" icon="information">
      Avoid obscure error messages, when we tell you something is wrong, we tell
      you exactly where the problem is and how to fix it.
    </Card>
    <Card title="Batteries Included" icon="add-document">
      Out of the box support for all the language features you use today. First
      class support for TypeScript and JSX.
    </Card>
  </CardGrid>
</div>
<div class="installation-body">
  <div class="installation">
    <div class="installation-left">
      <h2 class="installation-head">Try Biome</h2>
      <div class="installation-description">
        Install Biome using your preferred package manager AND integrate it in your editor.
      </div>
      <a class="installation-biome" href="/guides/getting-started/#installation">
        Install with package manager
        <Image src={arrow} alt="arrow" />
      </a>
      <a
        href="/guides/integrate-in-editor/"
        class="installation-extension"
      >
        Integrate Biome in your editor
        <Image src={arrow} alt="arrow" />
      </a>
    </div>

    <div class="extension-img"></div>

  </div>
</div>

<div class="community">
  <div class="community-grid"></div>
  <h2 class="community-head">Community</h2>
  <div class="community-connect">
    <div class="community-description">
      Powered by our open-source contributors
    </div>
    <div class="community-links">
      <a href="https://discord.gg/BypW39g6Yc" class="discord">
        <Icon name="discord" />
        <p>Discord</p>
      </a>
      <a href="https://github.com/biomejs/biome" class="github">
        <Icon name="github" />
        <p>Github</p>
      </a>
      <a href="https://twitter.com/biomejs" class="x">
        <Icon name="x.com" />
        <p>Twitter</p>
      </a>
      <a href="https://fosstodon.org/@biomejs" class="mastodon">
        <Icon name="mastodon" />
        <p>Mastodon</p>
      </a>
    </div>
  </div>
  <div class="connect">
    <Community />
  </div>
</div>

<<<<<<< HEAD
<h2 class="sponsors-head">Sponsors</h2>
<div class="sponsors">
  <a class="sponsors-row" href="https://shiguredo.jp/" rel="nofollow" title="Shiguredō">
    <Image
      alt="Shiguredō"
      src="https://camo.githubusercontent.com/58b1dd652b0e2bfb67b97b59c2785bd5694dc0e9e8f6ce2a4182eacc35ed1fec/68747470733a2f2f73686967757265646f2e6a702f6f6666696369616c5f73686967757265646f5f6c6f676f2e737667"
      data-canonical-src="https://shiguredo.jp/official_shiguredo_logo.svg"
      width="400"
      height="100"
    />
  </a>
</div>
=======
>>>>>>> 99ddb2d0

<Sponsors />

<Netlify /><|MERGE_RESOLUTION|>--- conflicted
+++ resolved
@@ -214,21 +214,6 @@
   </div>
 </div>
 
-<<<<<<< HEAD
-<h2 class="sponsors-head">Sponsors</h2>
-<div class="sponsors">
-  <a class="sponsors-row" href="https://shiguredo.jp/" rel="nofollow" title="Shiguredō">
-    <Image
-      alt="Shiguredō"
-      src="https://camo.githubusercontent.com/58b1dd652b0e2bfb67b97b59c2785bd5694dc0e9e8f6ce2a4182eacc35ed1fec/68747470733a2f2f73686967757265646f2e6a702f6f6666696369616c5f73686967757265646f5f6c6f676f2e737667"
-      data-canonical-src="https://shiguredo.jp/official_shiguredo_logo.svg"
-      width="400"
-      height="100"
-    />
-  </a>
-</div>
-=======
->>>>>>> 99ddb2d0
 
 <Sponsors />
 
