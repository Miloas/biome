//! Generated file, do not edit by hand, see `xtask/codegen`

use crate::configuration::linter::*;
use crate::Rules;
use biome_console::markup;
use biome_deserialize::{
    Deserializable, DeserializableValue, DeserializationDiagnostic, DeserializationVisitor, Text,
    VisitableType,
};
use biome_rowan::TextRange;
impl Deserializable for Rules {
    fn deserialize(
        value: &impl DeserializableValue,
        name: &str,
        diagnostics: &mut Vec<DeserializationDiagnostic>,
    ) -> Option<Self> {
        struct Visitor;
        impl DeserializationVisitor for Visitor {
            type Output = Rules;
            const EXPECTED_TYPE: VisitableType = VisitableType::MAP;
            fn visit_map(
                self,
                members: impl Iterator<
                    Item = Option<(impl DeserializableValue, impl DeserializableValue)>,
                >,
                range: TextRange,
                _name: &str,
                diagnostics: &mut Vec<DeserializationDiagnostic>,
            ) -> Option<Self::Output> {
                let mut recommended_is_set = false;
                let mut result = Self::Output::default();
                for (key, value) in members.flatten() {
                    let Some(key_text) = Text::deserialize(&key, "", diagnostics) else {
                        continue;
                    };
                    match key_text.text() {
                        "recommended" => {
                            recommended_is_set = true;
                            result.recommended =
                                Deserializable::deserialize(&value, &key_text, diagnostics);
                        }
                        "all" => {
                            result.all =
                                Deserializable::deserialize(&value, &key_text, diagnostics);
                        }
                        "a11y" => {
                            result.a11y =
                                Deserializable::deserialize(&value, &key_text, diagnostics);
                        }
                        "complexity" => {
                            result.complexity =
                                Deserializable::deserialize(&value, &key_text, diagnostics);
                        }
                        "correctness" => {
                            result.correctness =
                                Deserializable::deserialize(&value, &key_text, diagnostics);
                        }
                        "nursery" => {
                            result.nursery =
                                Deserializable::deserialize(&value, &key_text, diagnostics);
                        }
                        "performance" => {
                            result.performance =
                                Deserializable::deserialize(&value, &key_text, diagnostics);
                        }
                        "security" => {
                            result.security =
                                Deserializable::deserialize(&value, &key_text, diagnostics);
                        }
                        "style" => {
                            result.style =
                                Deserializable::deserialize(&value, &key_text, diagnostics);
                        }
                        "suspicious" => {
                            result.suspicious =
                                Deserializable::deserialize(&value, &key_text, diagnostics);
                        }
                        unknown_key => {
                            diagnostics.push(DeserializationDiagnostic::new_unknown_key(
                                unknown_key,
                                key.range(),
                                &[
                                    "recommended",
                                    "all",
                                    "a11y",
                                    "complexity",
                                    "correctness",
                                    "nursery",
                                    "performance",
                                    "security",
                                    "style",
                                    "suspicious",
                                ],
                            ));
                        }
                    }
                }
                if recommended_is_set
                    && matches!(result.recommended, Some(true))
                    && matches!(result.all, Some(true))
                {
                    diagnostics . push (DeserializationDiagnostic :: new (markup ! (< Emphasis > "'recommended'" < / Emphasis > " and " < Emphasis > "'all'" < / Emphasis > " can't be both " < Emphasis > "'true'" < / Emphasis > ". You should choose only one of them.")) . with_range (range) . with_note (markup ! ("Biome will fallback to its defaults for this section."))) ;
                    return Some(Self::Output::default());
                }
                Some(result)
            }
        }
        value.deserialize(Visitor, name, diagnostics)
    }
}
impl Deserializable for A11y {
    fn deserialize(
        value: &impl DeserializableValue,
        name: &str,
        diagnostics: &mut Vec<DeserializationDiagnostic>,
    ) -> Option<Self> {
        struct Visitor;
        impl DeserializationVisitor for Visitor {
            type Output = A11y;
            const EXPECTED_TYPE: VisitableType = VisitableType::MAP;
            fn visit_map(
                self,
                members: impl Iterator<
                    Item = Option<(impl DeserializableValue, impl DeserializableValue)>,
                >,
                range: TextRange,
                _name: &str,
                diagnostics: &mut Vec<DeserializationDiagnostic>,
            ) -> Option<Self::Output> {
                let mut recommended_is_set = false;
                let mut result = Self::Output::default();
                for (key, value) in members.flatten() {
                    let Some(key_text) = Text::deserialize(&key, "", diagnostics) else {
                        continue;
                    };
                    match key_text.text() {
                        "recommended" => {
                            recommended_is_set = true;
                            result.recommended =
                                Deserializable::deserialize(&value, &key_text, diagnostics);
                        }
                        "all" => {
                            result.all =
                                Deserializable::deserialize(&value, &key_text, diagnostics);
                        }
                        "noAccessKey" => {
                            result.no_access_key =
                                Deserializable::deserialize(&value, "noAccessKey", diagnostics);
                        }
                        "noAriaHiddenOnFocusable" => {
                            result.no_aria_hidden_on_focusable = Deserializable::deserialize(
                                &value,
                                "noAriaHiddenOnFocusable",
                                diagnostics,
                            );
                        }
                        "noAriaUnsupportedElements" => {
                            result.no_aria_unsupported_elements = Deserializable::deserialize(
                                &value,
                                "noAriaUnsupportedElements",
                                diagnostics,
                            );
                        }
                        "noAutofocus" => {
                            result.no_autofocus =
                                Deserializable::deserialize(&value, "noAutofocus", diagnostics);
                        }
                        "noBlankTarget" => {
                            result.no_blank_target =
                                Deserializable::deserialize(&value, "noBlankTarget", diagnostics);
                        }
                        "noDistractingElements" => {
                            result.no_distracting_elements = Deserializable::deserialize(
                                &value,
                                "noDistractingElements",
                                diagnostics,
                            );
                        }
                        "noHeaderScope" => {
                            result.no_header_scope =
                                Deserializable::deserialize(&value, "noHeaderScope", diagnostics);
                        }
                        "noInteractiveElementToNoninteractiveRole" => {
                            result.no_interactive_element_to_noninteractive_role =
                                Deserializable::deserialize(
                                    &value,
                                    "noInteractiveElementToNoninteractiveRole",
                                    diagnostics,
                                );
                        }
                        "noNoninteractiveElementToInteractiveRole" => {
                            result.no_noninteractive_element_to_interactive_role =
                                Deserializable::deserialize(
                                    &value,
                                    "noNoninteractiveElementToInteractiveRole",
                                    diagnostics,
                                );
                        }
                        "noNoninteractiveTabindex" => {
                            result.no_noninteractive_tabindex = Deserializable::deserialize(
                                &value,
                                "noNoninteractiveTabindex",
                                diagnostics,
                            );
                        }
                        "noPositiveTabindex" => {
                            result.no_positive_tabindex = Deserializable::deserialize(
                                &value,
                                "noPositiveTabindex",
                                diagnostics,
                            );
                        }
                        "noRedundantAlt" => {
                            result.no_redundant_alt =
                                Deserializable::deserialize(&value, "noRedundantAlt", diagnostics);
                        }
                        "noRedundantRoles" => {
                            result.no_redundant_roles = Deserializable::deserialize(
                                &value,
                                "noRedundantRoles",
                                diagnostics,
                            );
                        }
                        "noSvgWithoutTitle" => {
                            result.no_svg_without_title = Deserializable::deserialize(
                                &value,
                                "noSvgWithoutTitle",
                                diagnostics,
                            );
                        }
                        "useAltText" => {
                            result.use_alt_text =
                                Deserializable::deserialize(&value, "useAltText", diagnostics);
                        }
                        "useAnchorContent" => {
                            result.use_anchor_content = Deserializable::deserialize(
                                &value,
                                "useAnchorContent",
                                diagnostics,
                            );
                        }
                        "useAriaActivedescendantWithTabindex" => {
                            result.use_aria_activedescendant_with_tabindex =
                                Deserializable::deserialize(
                                    &value,
                                    "useAriaActivedescendantWithTabindex",
                                    diagnostics,
                                );
                        }
                        "useAriaPropsForRole" => {
                            result.use_aria_props_for_role = Deserializable::deserialize(
                                &value,
                                "useAriaPropsForRole",
                                diagnostics,
                            );
                        }
                        "useButtonType" => {
                            result.use_button_type =
                                Deserializable::deserialize(&value, "useButtonType", diagnostics);
                        }
                        "useHeadingContent" => {
                            result.use_heading_content = Deserializable::deserialize(
                                &value,
                                "useHeadingContent",
                                diagnostics,
                            );
                        }
                        "useHtmlLang" => {
                            result.use_html_lang =
                                Deserializable::deserialize(&value, "useHtmlLang", diagnostics);
                        }
                        "useIframeTitle" => {
                            result.use_iframe_title =
                                Deserializable::deserialize(&value, "useIframeTitle", diagnostics);
                        }
                        "useKeyWithClickEvents" => {
                            result.use_key_with_click_events = Deserializable::deserialize(
                                &value,
                                "useKeyWithClickEvents",
                                diagnostics,
                            );
                        }
                        "useKeyWithMouseEvents" => {
                            result.use_key_with_mouse_events = Deserializable::deserialize(
                                &value,
                                "useKeyWithMouseEvents",
                                diagnostics,
                            );
                        }
                        "useMediaCaption" => {
                            result.use_media_caption =
                                Deserializable::deserialize(&value, "useMediaCaption", diagnostics);
                        }
                        "useValidAnchor" => {
                            result.use_valid_anchor =
                                Deserializable::deserialize(&value, "useValidAnchor", diagnostics);
                        }
                        "useValidAriaProps" => {
                            result.use_valid_aria_props = Deserializable::deserialize(
                                &value,
                                "useValidAriaProps",
                                diagnostics,
                            );
                        }
                        "useValidAriaRole" => {
                            result.use_valid_aria_role = Deserializable::deserialize(
                                &value,
                                "useValidAriaRole",
                                diagnostics,
                            );
                        }
                        "useValidAriaValues" => {
                            result.use_valid_aria_values = Deserializable::deserialize(
                                &value,
                                "useValidAriaValues",
                                diagnostics,
                            );
                        }
                        "useValidLang" => {
                            result.use_valid_lang =
                                Deserializable::deserialize(&value, "useValidLang", diagnostics);
                        }
                        unknown_key => {
                            diagnostics.push(DeserializationDiagnostic::new_unknown_key(
                                unknown_key,
                                key.range(),
                                &[
                                    "recommended",
                                    "all",
                                    "noAccessKey",
                                    "noAriaHiddenOnFocusable",
                                    "noAriaUnsupportedElements",
                                    "noAutofocus",
                                    "noBlankTarget",
                                    "noDistractingElements",
                                    "noHeaderScope",
                                    "noInteractiveElementToNoninteractiveRole",
                                    "noNoninteractiveElementToInteractiveRole",
                                    "noNoninteractiveTabindex",
                                    "noPositiveTabindex",
                                    "noRedundantAlt",
                                    "noRedundantRoles",
                                    "noSvgWithoutTitle",
                                    "useAltText",
                                    "useAnchorContent",
                                    "useAriaActivedescendantWithTabindex",
                                    "useAriaPropsForRole",
                                    "useButtonType",
                                    "useHeadingContent",
                                    "useHtmlLang",
                                    "useIframeTitle",
                                    "useKeyWithClickEvents",
                                    "useKeyWithMouseEvents",
                                    "useMediaCaption",
                                    "useValidAnchor",
                                    "useValidAriaProps",
                                    "useValidAriaRole",
                                    "useValidAriaValues",
                                    "useValidLang",
                                ],
                            ));
                        }
                    }
                }
                if recommended_is_set
                    && matches!(result.recommended, Some(true))
                    && matches!(result.all, Some(true))
                {
                    diagnostics . push (DeserializationDiagnostic :: new (markup ! (< Emphasis > "'recommended'" < / Emphasis > " and " < Emphasis > "'all'" < / Emphasis > " can't be both " < Emphasis > "'true'" < / Emphasis > ". You should choose only one of them.")) . with_range (range) . with_note (markup ! ("Biome will fallback to its defaults for this section."))) ;
                    return Some(Self::Output::default());
                }
                Some(result)
            }
        }
        value.deserialize(Visitor, name, diagnostics)
    }
}
impl Deserializable for Complexity {
    fn deserialize(
        value: &impl DeserializableValue,
        name: &str,
        diagnostics: &mut Vec<DeserializationDiagnostic>,
    ) -> Option<Self> {
        struct Visitor;
        impl DeserializationVisitor for Visitor {
            type Output = Complexity;
            const EXPECTED_TYPE: VisitableType = VisitableType::MAP;
            fn visit_map(
                self,
                members: impl Iterator<
                    Item = Option<(impl DeserializableValue, impl DeserializableValue)>,
                >,
                range: TextRange,
                _name: &str,
                diagnostics: &mut Vec<DeserializationDiagnostic>,
            ) -> Option<Self::Output> {
                let mut recommended_is_set = false;
                let mut result = Self::Output::default();
                for (key, value) in members.flatten() {
                    let Some(key_text) = Text::deserialize(&key, "", diagnostics) else {
                        continue;
                    };
                    match key_text.text() {
                        "recommended" => {
                            recommended_is_set = true;
                            result.recommended =
                                Deserializable::deserialize(&value, &key_text, diagnostics);
                        }
                        "all" => {
                            result.all =
                                Deserializable::deserialize(&value, &key_text, diagnostics);
                        }
                        "noBannedTypes" => {
                            result.no_banned_types =
                                Deserializable::deserialize(&value, "noBannedTypes", diagnostics);
                        }
                        "noExcessiveCognitiveComplexity" => {
                            result.no_excessive_cognitive_complexity = Deserializable::deserialize(
                                &value,
                                "noExcessiveCognitiveComplexity",
                                diagnostics,
                            );
                        }
                        "noExtraBooleanCast" => {
                            result.no_extra_boolean_cast = Deserializable::deserialize(
                                &value,
                                "noExtraBooleanCast",
                                diagnostics,
                            );
                        }
                        "noForEach" => {
                            result.no_for_each =
                                Deserializable::deserialize(&value, "noForEach", diagnostics);
                        }
                        "noMultipleSpacesInRegularExpressionLiterals" => {
                            result.no_multiple_spaces_in_regular_expression_literals =
                                Deserializable::deserialize(
                                    &value,
                                    "noMultipleSpacesInRegularExpressionLiterals",
                                    diagnostics,
                                );
                        }
                        "noStaticOnlyClass" => {
                            result.no_static_only_class = Deserializable::deserialize(
                                &value,
                                "noStaticOnlyClass",
                                diagnostics,
                            );
                        }
                        "noThisInStatic" => {
                            result.no_this_in_static =
                                Deserializable::deserialize(&value, "noThisInStatic", diagnostics);
                        }
                        "noUselessCatch" => {
                            result.no_useless_catch =
                                Deserializable::deserialize(&value, "noUselessCatch", diagnostics);
                        }
                        "noUselessConstructor" => {
                            result.no_useless_constructor = Deserializable::deserialize(
                                &value,
                                "noUselessConstructor",
                                diagnostics,
                            );
                        }
                        "noUselessEmptyExport" => {
                            result.no_useless_empty_export = Deserializable::deserialize(
                                &value,
                                "noUselessEmptyExport",
                                diagnostics,
                            );
                        }
                        "noUselessFragments" => {
                            result.no_useless_fragments = Deserializable::deserialize(
                                &value,
                                "noUselessFragments",
                                diagnostics,
                            );
                        }
                        "noUselessLabel" => {
                            result.no_useless_label =
                                Deserializable::deserialize(&value, "noUselessLabel", diagnostics);
                        }
                        "noUselessRename" => {
                            result.no_useless_rename =
                                Deserializable::deserialize(&value, "noUselessRename", diagnostics);
                        }
                        "noUselessSwitchCase" => {
                            result.no_useless_switch_case = Deserializable::deserialize(
                                &value,
                                "noUselessSwitchCase",
                                diagnostics,
                            );
                        }
                        "noUselessThisAlias" => {
                            result.no_useless_this_alias = Deserializable::deserialize(
                                &value,
                                "noUselessThisAlias",
                                diagnostics,
                            );
                        }
                        "noUselessTypeConstraint" => {
                            result.no_useless_type_constraint = Deserializable::deserialize(
                                &value,
                                "noUselessTypeConstraint",
                                diagnostics,
                            );
                        }
                        "noVoid" => {
                            result.no_void =
                                Deserializable::deserialize(&value, "noVoid", diagnostics);
                        }
                        "noWith" => {
                            result.no_with =
                                Deserializable::deserialize(&value, "noWith", diagnostics);
                        }
                        "useArrowFunction" => {
                            result.use_arrow_function = Deserializable::deserialize(
                                &value,
                                "useArrowFunction",
                                diagnostics,
                            );
                        }
                        "useFlatMap" => {
                            result.use_flat_map =
                                Deserializable::deserialize(&value, "useFlatMap", diagnostics);
                        }
                        "useLiteralKeys" => {
                            result.use_literal_keys =
                                Deserializable::deserialize(&value, "useLiteralKeys", diagnostics);
                        }
                        "useOptionalChain" => {
                            result.use_optional_chain = Deserializable::deserialize(
                                &value,
                                "useOptionalChain",
                                diagnostics,
                            );
                        }
                        "useRegexLiterals" => {
                            result.use_regex_literals = Deserializable::deserialize(
                                &value,
                                "useRegexLiterals",
                                diagnostics,
                            );
                        }
                        "useSimpleNumberKeys" => {
                            result.use_simple_number_keys = Deserializable::deserialize(
                                &value,
                                "useSimpleNumberKeys",
                                diagnostics,
                            );
                        }
                        "useSimplifiedLogicExpression" => {
                            result.use_simplified_logic_expression = Deserializable::deserialize(
                                &value,
                                "useSimplifiedLogicExpression",
                                diagnostics,
                            );
                        }
                        unknown_key => {
                            diagnostics.push(DeserializationDiagnostic::new_unknown_key(
                                unknown_key,
                                key.range(),
                                &[
                                    "recommended",
                                    "all",
                                    "noBannedTypes",
                                    "noExcessiveCognitiveComplexity",
                                    "noExtraBooleanCast",
                                    "noForEach",
                                    "noMultipleSpacesInRegularExpressionLiterals",
                                    "noStaticOnlyClass",
                                    "noThisInStatic",
                                    "noUselessCatch",
                                    "noUselessConstructor",
                                    "noUselessEmptyExport",
                                    "noUselessFragments",
                                    "noUselessLabel",
                                    "noUselessRename",
                                    "noUselessSwitchCase",
                                    "noUselessThisAlias",
                                    "noUselessTypeConstraint",
                                    "noVoid",
                                    "noWith",
                                    "useArrowFunction",
                                    "useFlatMap",
                                    "useLiteralKeys",
                                    "useOptionalChain",
                                    "useRegexLiterals",
                                    "useSimpleNumberKeys",
                                    "useSimplifiedLogicExpression",
                                ],
                            ));
                        }
                    }
                }
                if recommended_is_set
                    && matches!(result.recommended, Some(true))
                    && matches!(result.all, Some(true))
                {
                    diagnostics . push (DeserializationDiagnostic :: new (markup ! (< Emphasis > "'recommended'" < / Emphasis > " and " < Emphasis > "'all'" < / Emphasis > " can't be both " < Emphasis > "'true'" < / Emphasis > ". You should choose only one of them.")) . with_range (range) . with_note (markup ! ("Biome will fallback to its defaults for this section."))) ;
                    return Some(Self::Output::default());
                }
                Some(result)
            }
        }
        value.deserialize(Visitor, name, diagnostics)
    }
}
impl Deserializable for Correctness {
    fn deserialize(
        value: &impl DeserializableValue,
        name: &str,
        diagnostics: &mut Vec<DeserializationDiagnostic>,
    ) -> Option<Self> {
        struct Visitor;
        impl DeserializationVisitor for Visitor {
            type Output = Correctness;
            const EXPECTED_TYPE: VisitableType = VisitableType::MAP;
            fn visit_map(
                self,
                members: impl Iterator<
                    Item = Option<(impl DeserializableValue, impl DeserializableValue)>,
                >,
                range: TextRange,
                _name: &str,
                diagnostics: &mut Vec<DeserializationDiagnostic>,
            ) -> Option<Self::Output> {
                let mut recommended_is_set = false;
                let mut result = Self::Output::default();
                for (key, value) in members.flatten() {
                    let Some(key_text) = Text::deserialize(&key, "", diagnostics) else {
                        continue;
                    };
                    match key_text.text() {
                        "recommended" => {
                            recommended_is_set = true;
                            result.recommended =
                                Deserializable::deserialize(&value, &key_text, diagnostics);
                        }
                        "all" => {
                            result.all =
                                Deserializable::deserialize(&value, &key_text, diagnostics);
                        }
                        "noChildrenProp" => {
                            result.no_children_prop =
                                Deserializable::deserialize(&value, "noChildrenProp", diagnostics);
                        }
                        "noConstAssign" => {
                            result.no_const_assign =
                                Deserializable::deserialize(&value, "noConstAssign", diagnostics);
                        }
                        "noConstantCondition" => {
                            result.no_constant_condition = Deserializable::deserialize(
                                &value,
                                "noConstantCondition",
                                diagnostics,
                            );
                        }
                        "noConstructorReturn" => {
                            result.no_constructor_return = Deserializable::deserialize(
                                &value,
                                "noConstructorReturn",
                                diagnostics,
                            );
                        }
                        "noEmptyCharacterClassInRegex" => {
                            result.no_empty_character_class_in_regex = Deserializable::deserialize(
                                &value,
                                "noEmptyCharacterClassInRegex",
                                diagnostics,
                            );
                        }
                        "noEmptyPattern" => {
                            result.no_empty_pattern =
                                Deserializable::deserialize(&value, "noEmptyPattern", diagnostics);
                        }
                        "noGlobalObjectCalls" => {
                            result.no_global_object_calls = Deserializable::deserialize(
                                &value,
                                "noGlobalObjectCalls",
                                diagnostics,
                            );
                        }
                        "noInnerDeclarations" => {
                            result.no_inner_declarations = Deserializable::deserialize(
                                &value,
                                "noInnerDeclarations",
                                diagnostics,
                            );
                        }
                        "noInvalidConstructorSuper" => {
                            result.no_invalid_constructor_super = Deserializable::deserialize(
                                &value,
                                "noInvalidConstructorSuper",
                                diagnostics,
                            );
                        }
                        "noInvalidNewBuiltin" => {
                            result.no_invalid_new_builtin = Deserializable::deserialize(
                                &value,
                                "noInvalidNewBuiltin",
                                diagnostics,
                            );
                        }
                        "noNewSymbol" => {
                            result.no_new_symbol =
                                Deserializable::deserialize(&value, "noNewSymbol", diagnostics);
                        }
                        "noNonoctalDecimalEscape" => {
                            result.no_nonoctal_decimal_escape = Deserializable::deserialize(
                                &value,
                                "noNonoctalDecimalEscape",
                                diagnostics,
                            );
                        }
                        "noPrecisionLoss" => {
                            result.no_precision_loss =
                                Deserializable::deserialize(&value, "noPrecisionLoss", diagnostics);
                        }
                        "noRenderReturnValue" => {
                            result.no_render_return_value = Deserializable::deserialize(
                                &value,
                                "noRenderReturnValue",
                                diagnostics,
                            );
                        }
                        "noSelfAssign" => {
                            result.no_self_assign =
                                Deserializable::deserialize(&value, "noSelfAssign", diagnostics);
                        }
                        "noSetterReturn" => {
                            result.no_setter_return =
                                Deserializable::deserialize(&value, "noSetterReturn", diagnostics);
                        }
                        "noStringCaseMismatch" => {
                            result.no_string_case_mismatch = Deserializable::deserialize(
                                &value,
                                "noStringCaseMismatch",
                                diagnostics,
                            );
                        }
                        "noSwitchDeclarations" => {
                            result.no_switch_declarations = Deserializable::deserialize(
                                &value,
                                "noSwitchDeclarations",
                                diagnostics,
                            );
                        }
                        "noUndeclaredVariables" => {
                            result.no_undeclared_variables = Deserializable::deserialize(
                                &value,
                                "noUndeclaredVariables",
                                diagnostics,
                            );
                        }
                        "noUnnecessaryContinue" => {
                            result.no_unnecessary_continue = Deserializable::deserialize(
                                &value,
                                "noUnnecessaryContinue",
                                diagnostics,
                            );
                        }
                        "noUnreachable" => {
                            result.no_unreachable =
                                Deserializable::deserialize(&value, "noUnreachable", diagnostics);
                        }
                        "noUnreachableSuper" => {
                            result.no_unreachable_super = Deserializable::deserialize(
                                &value,
                                "noUnreachableSuper",
                                diagnostics,
                            );
                        }
                        "noUnsafeFinally" => {
                            result.no_unsafe_finally =
                                Deserializable::deserialize(&value, "noUnsafeFinally", diagnostics);
                        }
                        "noUnsafeOptionalChaining" => {
                            result.no_unsafe_optional_chaining = Deserializable::deserialize(
                                &value,
                                "noUnsafeOptionalChaining",
                                diagnostics,
                            );
                        }
                        "noUnusedLabels" => {
                            result.no_unused_labels =
                                Deserializable::deserialize(&value, "noUnusedLabels", diagnostics);
                        }
                        "noUnusedVariables" => {
                            result.no_unused_variables = Deserializable::deserialize(
                                &value,
                                "noUnusedVariables",
                                diagnostics,
                            );
                        }
                        "noVoidElementsWithChildren" => {
                            result.no_void_elements_with_children = Deserializable::deserialize(
                                &value,
                                "noVoidElementsWithChildren",
                                diagnostics,
                            );
                        }
                        "noVoidTypeReturn" => {
                            result.no_void_type_return = Deserializable::deserialize(
                                &value,
                                "noVoidTypeReturn",
                                diagnostics,
                            );
                        }
                        "useExhaustiveDependencies" => {
                            result.use_exhaustive_dependencies = Deserializable::deserialize(
                                &value,
                                "useExhaustiveDependencies",
                                diagnostics,
                            );
                        }
                        "useHookAtTopLevel" => {
                            result.use_hook_at_top_level = Deserializable::deserialize(
                                &value,
                                "useHookAtTopLevel",
                                diagnostics,
                            );
                        }
                        "useIsNan" => {
                            result.use_is_nan =
                                Deserializable::deserialize(&value, "useIsNan", diagnostics);
                        }
                        "useValidForDirection" => {
                            result.use_valid_for_direction = Deserializable::deserialize(
                                &value,
                                "useValidForDirection",
                                diagnostics,
                            );
                        }
                        "useYield" => {
                            result.use_yield =
                                Deserializable::deserialize(&value, "useYield", diagnostics);
                        }
                        unknown_key => {
                            diagnostics.push(DeserializationDiagnostic::new_unknown_key(
                                unknown_key,
                                key.range(),
                                &[
                                    "recommended",
                                    "all",
                                    "noChildrenProp",
                                    "noConstAssign",
                                    "noConstantCondition",
                                    "noConstructorReturn",
                                    "noEmptyCharacterClassInRegex",
                                    "noEmptyPattern",
                                    "noGlobalObjectCalls",
                                    "noInnerDeclarations",
                                    "noInvalidConstructorSuper",
                                    "noInvalidNewBuiltin",
                                    "noNewSymbol",
                                    "noNonoctalDecimalEscape",
                                    "noPrecisionLoss",
                                    "noRenderReturnValue",
                                    "noSelfAssign",
                                    "noSetterReturn",
                                    "noStringCaseMismatch",
                                    "noSwitchDeclarations",
                                    "noUndeclaredVariables",
                                    "noUnnecessaryContinue",
                                    "noUnreachable",
                                    "noUnreachableSuper",
                                    "noUnsafeFinally",
                                    "noUnsafeOptionalChaining",
                                    "noUnusedLabels",
                                    "noUnusedVariables",
                                    "noVoidElementsWithChildren",
                                    "noVoidTypeReturn",
                                    "useExhaustiveDependencies",
                                    "useHookAtTopLevel",
                                    "useIsNan",
                                    "useValidForDirection",
                                    "useYield",
                                ],
                            ));
                        }
                    }
                }
                if recommended_is_set
                    && matches!(result.recommended, Some(true))
                    && matches!(result.all, Some(true))
                {
                    diagnostics . push (DeserializationDiagnostic :: new (markup ! (< Emphasis > "'recommended'" < / Emphasis > " and " < Emphasis > "'all'" < / Emphasis > " can't be both " < Emphasis > "'true'" < / Emphasis > ". You should choose only one of them.")) . with_range (range) . with_note (markup ! ("Biome will fallback to its defaults for this section."))) ;
                    return Some(Self::Output::default());
                }
                Some(result)
            }
        }
        value.deserialize(Visitor, name, diagnostics)
    }
}
impl Deserializable for Nursery {
    fn deserialize(
        value: &impl DeserializableValue,
        name: &str,
        diagnostics: &mut Vec<DeserializationDiagnostic>,
    ) -> Option<Self> {
        struct Visitor;
        impl DeserializationVisitor for Visitor {
            type Output = Nursery;
            const EXPECTED_TYPE: VisitableType = VisitableType::MAP;
            fn visit_map(
                self,
                members: impl Iterator<
                    Item = Option<(impl DeserializableValue, impl DeserializableValue)>,
                >,
                range: TextRange,
                _name: &str,
                diagnostics: &mut Vec<DeserializationDiagnostic>,
            ) -> Option<Self::Output> {
                let mut recommended_is_set = false;
                let mut result = Self::Output::default();
                for (key, value) in members.flatten() {
                    let Some(key_text) = Text::deserialize(&key, "", diagnostics) else {
                        continue;
                    };
                    match key_text.text() {
                        "recommended" => {
                            recommended_is_set = true;
                            result.recommended =
                                Deserializable::deserialize(&value, &key_text, diagnostics);
                        }
                        "all" => {
                            result.all =
                                Deserializable::deserialize(&value, &key_text, diagnostics);
                        }
                        "noDuplicateJsonKeys" => {
                            result.no_duplicate_json_keys = Deserializable::deserialize(
                                &value,
                                "noDuplicateJsonKeys",
                                diagnostics,
                            );
                        }
                        "noEmptyBlockStatements" => {
                            result.no_empty_block_statements = Deserializable::deserialize(
                                &value,
                                "noEmptyBlockStatements",
                                diagnostics,
                            );
                        }
<<<<<<< HEAD
=======
                        "noGlobalEval" => {
                            result.no_global_eval =
                                Deserializable::deserialize(&value, "noGlobalEval", diagnostics);
                        }
                        "noImplicitAnyLet" => {
                            result.no_implicit_any_let = Deserializable::deserialize(
                                &value,
                                "noImplicitAnyLet",
                                diagnostics,
                            );
                        }
>>>>>>> b88f8b75
                        "noInvalidUseBeforeDeclaration" => {
                            result.no_invalid_use_before_declaration = Deserializable::deserialize(
                                &value,
                                "noInvalidUseBeforeDeclaration",
                                diagnostics,
                            );
                        }
                        "noMisleadingCharacterClass" => {
                            result.no_misleading_character_class = Deserializable::deserialize(
                                &value,
                                "noMisleadingCharacterClass",
                                diagnostics,
                            );
                        }
                        "noNodejsModules" => {
                            result.no_nodejs_modules =
                                Deserializable::deserialize(&value, "noNodejsModules", diagnostics);
                        }
                        "noThenProperty" => {
                            result.no_then_property =
                                Deserializable::deserialize(&value, "noThenProperty", diagnostics);
                        }
                        "noUnusedImports" => {
                            result.no_unused_imports =
                                Deserializable::deserialize(&value, "noUnusedImports", diagnostics);
                        }
                        "noUnusedPrivateClassMembers" => {
                            result.no_unused_private_class_members = Deserializable::deserialize(
                                &value,
                                "noUnusedPrivateClassMembers",
                                diagnostics,
                            );
                        }
                        "noUselessLoneBlockStatements" => {
                            result.no_useless_lone_block_statements = Deserializable::deserialize(
                                &value,
                                "noUselessLoneBlockStatements",
                                diagnostics,
                            );
                        }
                        "noUselessTernary" => {
                            result.no_useless_ternary = Deserializable::deserialize(
                                &value,
                                "noUselessTernary",
                                diagnostics,
                            );
                        }
                        "useAwait" => {
                            result.use_await =
                                Deserializable::deserialize(&value, "useAwait", diagnostics);
                        }
                        "useExportType" => {
                            result.use_export_type =
                                Deserializable::deserialize(&value, "useExportType", diagnostics);
                        }
                        "useFilenamingConvention" => {
                            result.use_filenaming_convention = Deserializable::deserialize(
                                &value,
                                "useFilenamingConvention",
                                diagnostics,
                            );
                        }
                        "useForOf" => {
                            result.use_for_of =
                                Deserializable::deserialize(&value, "useForOf", diagnostics);
                        }
                        "useGroupedTypeImport" => {
                            result.use_grouped_type_import = Deserializable::deserialize(
                                &value,
                                "useGroupedTypeImport",
                                diagnostics,
                            );
                        }
                        "useImportRestrictions" => {
                            result.use_import_restrictions = Deserializable::deserialize(
                                &value,
                                "useImportRestrictions",
                                diagnostics,
                            );
                        }
                        "useNodejsImportProtocol" => {
                            result.use_nodejs_import_protocol = Deserializable::deserialize(
                                &value,
                                "useNodejsImportProtocol",
                                diagnostics,
                            );
                        }
                        "useNumberNamespace" => {
                            result.use_number_namespace = Deserializable::deserialize(
                                &value,
                                "useNumberNamespace",
                                diagnostics,
                            );
                        }
                        "useShorthandFunctionType" => {
                            result.use_shorthand_function_type = Deserializable::deserialize(
                                &value,
                                "useShorthandFunctionType",
                                diagnostics,
                            );
                        }
                        unknown_key => {
                            diagnostics.push(DeserializationDiagnostic::new_unknown_key(
                                unknown_key,
                                key.range(),
                                &[
                                    "recommended",
                                    "all",
                                    "noDuplicateJsonKeys",
                                    "noEmptyBlockStatements",
<<<<<<< HEAD
=======
                                    "noGlobalEval",
                                    "noImplicitAnyLet",
>>>>>>> b88f8b75
                                    "noInvalidUseBeforeDeclaration",
                                    "noMisleadingCharacterClass",
                                    "noNodejsModules",
                                    "noThenProperty",
                                    "noUnusedImports",
                                    "noUnusedPrivateClassMembers",
                                    "noUselessLoneBlockStatements",
                                    "noUselessTernary",
                                    "useAwait",
                                    "useExportType",
                                    "useFilenamingConvention",
                                    "useForOf",
                                    "useGroupedTypeImport",
                                    "useImportRestrictions",
                                    "useNodejsImportProtocol",
                                    "useNumberNamespace",
                                    "useShorthandFunctionType",
                                ],
                            ));
                        }
                    }
                }
                if recommended_is_set
                    && matches!(result.recommended, Some(true))
                    && matches!(result.all, Some(true))
                {
                    diagnostics . push (DeserializationDiagnostic :: new (markup ! (< Emphasis > "'recommended'" < / Emphasis > " and " < Emphasis > "'all'" < / Emphasis > " can't be both " < Emphasis > "'true'" < / Emphasis > ". You should choose only one of them.")) . with_range (range) . with_note (markup ! ("Biome will fallback to its defaults for this section."))) ;
                    return Some(Self::Output::default());
                }
                Some(result)
            }
        }
        value.deserialize(Visitor, name, diagnostics)
    }
}
impl Deserializable for Performance {
    fn deserialize(
        value: &impl DeserializableValue,
        name: &str,
        diagnostics: &mut Vec<DeserializationDiagnostic>,
    ) -> Option<Self> {
        struct Visitor;
        impl DeserializationVisitor for Visitor {
            type Output = Performance;
            const EXPECTED_TYPE: VisitableType = VisitableType::MAP;
            fn visit_map(
                self,
                members: impl Iterator<
                    Item = Option<(impl DeserializableValue, impl DeserializableValue)>,
                >,
                range: TextRange,
                _name: &str,
                diagnostics: &mut Vec<DeserializationDiagnostic>,
            ) -> Option<Self::Output> {
                let mut recommended_is_set = false;
                let mut result = Self::Output::default();
                for (key, value) in members.flatten() {
                    let Some(key_text) = Text::deserialize(&key, "", diagnostics) else {
                        continue;
                    };
                    match key_text.text() {
                        "recommended" => {
                            recommended_is_set = true;
                            result.recommended =
                                Deserializable::deserialize(&value, &key_text, diagnostics);
                        }
                        "all" => {
                            result.all =
                                Deserializable::deserialize(&value, &key_text, diagnostics);
                        }
                        "noAccumulatingSpread" => {
                            result.no_accumulating_spread = Deserializable::deserialize(
                                &value,
                                "noAccumulatingSpread",
                                diagnostics,
                            );
                        }
                        "noDelete" => {
                            result.no_delete =
                                Deserializable::deserialize(&value, "noDelete", diagnostics);
                        }
                        unknown_key => {
                            diagnostics.push(DeserializationDiagnostic::new_unknown_key(
                                unknown_key,
                                key.range(),
                                &["recommended", "all", "noAccumulatingSpread", "noDelete"],
                            ));
                        }
                    }
                }
                if recommended_is_set
                    && matches!(result.recommended, Some(true))
                    && matches!(result.all, Some(true))
                {
                    diagnostics . push (DeserializationDiagnostic :: new (markup ! (< Emphasis > "'recommended'" < / Emphasis > " and " < Emphasis > "'all'" < / Emphasis > " can't be both " < Emphasis > "'true'" < / Emphasis > ". You should choose only one of them.")) . with_range (range) . with_note (markup ! ("Biome will fallback to its defaults for this section."))) ;
                    return Some(Self::Output::default());
                }
                Some(result)
            }
        }
        value.deserialize(Visitor, name, diagnostics)
    }
}
impl Deserializable for Security {
    fn deserialize(
        value: &impl DeserializableValue,
        name: &str,
        diagnostics: &mut Vec<DeserializationDiagnostic>,
    ) -> Option<Self> {
        struct Visitor;
        impl DeserializationVisitor for Visitor {
            type Output = Security;
            const EXPECTED_TYPE: VisitableType = VisitableType::MAP;
            fn visit_map(
                self,
                members: impl Iterator<
                    Item = Option<(impl DeserializableValue, impl DeserializableValue)>,
                >,
                range: TextRange,
                _name: &str,
                diagnostics: &mut Vec<DeserializationDiagnostic>,
            ) -> Option<Self::Output> {
                let mut recommended_is_set = false;
                let mut result = Self::Output::default();
                for (key, value) in members.flatten() {
                    let Some(key_text) = Text::deserialize(&key, "", diagnostics) else {
                        continue;
                    };
                    match key_text.text() {
                        "recommended" => {
                            recommended_is_set = true;
                            result.recommended =
                                Deserializable::deserialize(&value, &key_text, diagnostics);
                        }
                        "all" => {
                            result.all =
                                Deserializable::deserialize(&value, &key_text, diagnostics);
                        }
                        "noDangerouslySetInnerHtml" => {
                            result.no_dangerously_set_inner_html = Deserializable::deserialize(
                                &value,
                                "noDangerouslySetInnerHtml",
                                diagnostics,
                            );
                        }
                        "noDangerouslySetInnerHtmlWithChildren" => {
                            result.no_dangerously_set_inner_html_with_children =
                                Deserializable::deserialize(
                                    &value,
                                    "noDangerouslySetInnerHtmlWithChildren",
                                    diagnostics,
                                );
                        }
                        unknown_key => {
                            diagnostics.push(DeserializationDiagnostic::new_unknown_key(
                                unknown_key,
                                key.range(),
                                &[
                                    "recommended",
                                    "all",
                                    "noDangerouslySetInnerHtml",
                                    "noDangerouslySetInnerHtmlWithChildren",
                                ],
                            ));
                        }
                    }
                }
                if recommended_is_set
                    && matches!(result.recommended, Some(true))
                    && matches!(result.all, Some(true))
                {
                    diagnostics . push (DeserializationDiagnostic :: new (markup ! (< Emphasis > "'recommended'" < / Emphasis > " and " < Emphasis > "'all'" < / Emphasis > " can't be both " < Emphasis > "'true'" < / Emphasis > ". You should choose only one of them.")) . with_range (range) . with_note (markup ! ("Biome will fallback to its defaults for this section."))) ;
                    return Some(Self::Output::default());
                }
                Some(result)
            }
        }
        value.deserialize(Visitor, name, diagnostics)
    }
}
impl Deserializable for Style {
    fn deserialize(
        value: &impl DeserializableValue,
        name: &str,
        diagnostics: &mut Vec<DeserializationDiagnostic>,
    ) -> Option<Self> {
        struct Visitor;
        impl DeserializationVisitor for Visitor {
            type Output = Style;
            const EXPECTED_TYPE: VisitableType = VisitableType::MAP;
            fn visit_map(
                self,
                members: impl Iterator<
                    Item = Option<(impl DeserializableValue, impl DeserializableValue)>,
                >,
                range: TextRange,
                _name: &str,
                diagnostics: &mut Vec<DeserializationDiagnostic>,
            ) -> Option<Self::Output> {
                let mut recommended_is_set = false;
                let mut result = Self::Output::default();
                for (key, value) in members.flatten() {
                    let Some(key_text) = Text::deserialize(&key, "", diagnostics) else {
                        continue;
                    };
                    match key_text.text() {
                        "recommended" => {
                            recommended_is_set = true;
                            result.recommended =
                                Deserializable::deserialize(&value, &key_text, diagnostics);
                        }
                        "all" => {
                            result.all =
                                Deserializable::deserialize(&value, &key_text, diagnostics);
                        }
                        "noArguments" => {
                            result.no_arguments =
                                Deserializable::deserialize(&value, "noArguments", diagnostics);
                        }
                        "noCommaOperator" => {
                            result.no_comma_operator =
                                Deserializable::deserialize(&value, "noCommaOperator", diagnostics);
                        }
                        "noDefaultExport" => {
                            result.no_default_export =
                                Deserializable::deserialize(&value, "noDefaultExport", diagnostics);
                        }
                        "noImplicitBoolean" => {
                            result.no_implicit_boolean = Deserializable::deserialize(
                                &value,
                                "noImplicitBoolean",
                                diagnostics,
                            );
                        }
                        "noInferrableTypes" => {
                            result.no_inferrable_types = Deserializable::deserialize(
                                &value,
                                "noInferrableTypes",
                                diagnostics,
                            );
                        }
                        "noNamespace" => {
                            result.no_namespace =
                                Deserializable::deserialize(&value, "noNamespace", diagnostics);
                        }
                        "noNegationElse" => {
                            result.no_negation_else =
                                Deserializable::deserialize(&value, "noNegationElse", diagnostics);
                        }
                        "noNonNullAssertion" => {
                            result.no_non_null_assertion = Deserializable::deserialize(
                                &value,
                                "noNonNullAssertion",
                                diagnostics,
                            );
                        }
                        "noParameterAssign" => {
                            result.no_parameter_assign = Deserializable::deserialize(
                                &value,
                                "noParameterAssign",
                                diagnostics,
                            );
                        }
                        "noParameterProperties" => {
                            result.no_parameter_properties = Deserializable::deserialize(
                                &value,
                                "noParameterProperties",
                                diagnostics,
                            );
                        }
                        "noRestrictedGlobals" => {
                            result.no_restricted_globals = Deserializable::deserialize(
                                &value,
                                "noRestrictedGlobals",
                                diagnostics,
                            );
                        }
                        "noShoutyConstants" => {
                            result.no_shouty_constants = Deserializable::deserialize(
                                &value,
                                "noShoutyConstants",
                                diagnostics,
                            );
                        }
                        "noUnusedTemplateLiteral" => {
                            result.no_unused_template_literal = Deserializable::deserialize(
                                &value,
                                "noUnusedTemplateLiteral",
                                diagnostics,
                            );
                        }
                        "noUselessElse" => {
                            result.no_useless_else =
                                Deserializable::deserialize(&value, "noUselessElse", diagnostics);
                        }
                        "noVar" => {
                            result.no_var =
                                Deserializable::deserialize(&value, "noVar", diagnostics);
                        }
                        "useAsConstAssertion" => {
                            result.use_as_const_assertion = Deserializable::deserialize(
                                &value,
                                "useAsConstAssertion",
                                diagnostics,
                            );
                        }
                        "useBlockStatements" => {
                            result.use_block_statements = Deserializable::deserialize(
                                &value,
                                "useBlockStatements",
                                diagnostics,
                            );
                        }
                        "useCollapsedElseIf" => {
                            result.use_collapsed_else_if = Deserializable::deserialize(
                                &value,
                                "useCollapsedElseIf",
                                diagnostics,
                            );
                        }
                        "useConsistentArrayType" => {
                            result.use_consistent_array_type = Deserializable::deserialize(
                                &value,
                                "useConsistentArrayType",
                                diagnostics,
                            );
                        }
                        "useConst" => {
                            result.use_const =
                                Deserializable::deserialize(&value, "useConst", diagnostics);
                        }
                        "useDefaultParameterLast" => {
                            result.use_default_parameter_last = Deserializable::deserialize(
                                &value,
                                "useDefaultParameterLast",
                                diagnostics,
                            );
                        }
                        "useEnumInitializers" => {
                            result.use_enum_initializers = Deserializable::deserialize(
                                &value,
                                "useEnumInitializers",
                                diagnostics,
                            );
                        }
                        "useExponentiationOperator" => {
                            result.use_exponentiation_operator = Deserializable::deserialize(
                                &value,
                                "useExponentiationOperator",
                                diagnostics,
                            );
                        }
                        "useFragmentSyntax" => {
                            result.use_fragment_syntax = Deserializable::deserialize(
                                &value,
                                "useFragmentSyntax",
                                diagnostics,
                            );
                        }
                        "useLiteralEnumMembers" => {
                            result.use_literal_enum_members = Deserializable::deserialize(
                                &value,
                                "useLiteralEnumMembers",
                                diagnostics,
                            );
                        }
                        "useNamingConvention" => {
                            result.use_naming_convention = Deserializable::deserialize(
                                &value,
                                "useNamingConvention",
                                diagnostics,
                            );
                        }
                        "useNumericLiterals" => {
                            result.use_numeric_literals = Deserializable::deserialize(
                                &value,
                                "useNumericLiterals",
                                diagnostics,
                            );
                        }
                        "useSelfClosingElements" => {
                            result.use_self_closing_elements = Deserializable::deserialize(
                                &value,
                                "useSelfClosingElements",
                                diagnostics,
                            );
                        }
                        "useShorthandArrayType" => {
                            result.use_shorthand_array_type = Deserializable::deserialize(
                                &value,
                                "useShorthandArrayType",
                                diagnostics,
                            );
                        }
                        "useShorthandAssign" => {
                            result.use_shorthand_assign = Deserializable::deserialize(
                                &value,
                                "useShorthandAssign",
                                diagnostics,
                            );
                        }
                        "useSingleCaseStatement" => {
                            result.use_single_case_statement = Deserializable::deserialize(
                                &value,
                                "useSingleCaseStatement",
                                diagnostics,
                            );
                        }
                        "useSingleVarDeclarator" => {
                            result.use_single_var_declarator = Deserializable::deserialize(
                                &value,
                                "useSingleVarDeclarator",
                                diagnostics,
                            );
                        }
                        "useTemplate" => {
                            result.use_template =
                                Deserializable::deserialize(&value, "useTemplate", diagnostics);
                        }
                        "useWhile" => {
                            result.use_while =
                                Deserializable::deserialize(&value, "useWhile", diagnostics);
                        }
                        unknown_key => {
                            diagnostics.push(DeserializationDiagnostic::new_unknown_key(
                                unknown_key,
                                key.range(),
                                &[
                                    "recommended",
                                    "all",
                                    "noArguments",
                                    "noCommaOperator",
                                    "noDefaultExport",
                                    "noImplicitBoolean",
                                    "noInferrableTypes",
                                    "noNamespace",
                                    "noNegationElse",
                                    "noNonNullAssertion",
                                    "noParameterAssign",
                                    "noParameterProperties",
                                    "noRestrictedGlobals",
                                    "noShoutyConstants",
                                    "noUnusedTemplateLiteral",
                                    "noUselessElse",
                                    "noVar",
                                    "useAsConstAssertion",
                                    "useBlockStatements",
                                    "useCollapsedElseIf",
                                    "useConsistentArrayType",
                                    "useConst",
                                    "useDefaultParameterLast",
                                    "useEnumInitializers",
                                    "useExponentiationOperator",
                                    "useFragmentSyntax",
                                    "useLiteralEnumMembers",
                                    "useNamingConvention",
                                    "useNumericLiterals",
                                    "useSelfClosingElements",
                                    "useShorthandArrayType",
                                    "useShorthandAssign",
                                    "useSingleCaseStatement",
                                    "useSingleVarDeclarator",
                                    "useTemplate",
                                    "useWhile",
                                ],
                            ));
                        }
                    }
                }
                if recommended_is_set
                    && matches!(result.recommended, Some(true))
                    && matches!(result.all, Some(true))
                {
                    diagnostics . push (DeserializationDiagnostic :: new (markup ! (< Emphasis > "'recommended'" < / Emphasis > " and " < Emphasis > "'all'" < / Emphasis > " can't be both " < Emphasis > "'true'" < / Emphasis > ". You should choose only one of them.")) . with_range (range) . with_note (markup ! ("Biome will fallback to its defaults for this section."))) ;
                    return Some(Self::Output::default());
                }
                Some(result)
            }
        }
        value.deserialize(Visitor, name, diagnostics)
    }
}
impl Deserializable for Suspicious {
    fn deserialize(
        value: &impl DeserializableValue,
        name: &str,
        diagnostics: &mut Vec<DeserializationDiagnostic>,
    ) -> Option<Self> {
        struct Visitor;
        impl DeserializationVisitor for Visitor {
            type Output = Suspicious;
            const EXPECTED_TYPE: VisitableType = VisitableType::MAP;
            fn visit_map(
                self,
                members: impl Iterator<
                    Item = Option<(impl DeserializableValue, impl DeserializableValue)>,
                >,
                range: TextRange,
                _name: &str,
                diagnostics: &mut Vec<DeserializationDiagnostic>,
            ) -> Option<Self::Output> {
                let mut recommended_is_set = false;
                let mut result = Self::Output::default();
                for (key, value) in members.flatten() {
                    let Some(key_text) = Text::deserialize(&key, "", diagnostics) else {
                        continue;
                    };
                    match key_text.text() {
                        "recommended" => {
                            recommended_is_set = true;
                            result.recommended =
                                Deserializable::deserialize(&value, &key_text, diagnostics);
                        }
                        "all" => {
                            result.all =
                                Deserializable::deserialize(&value, &key_text, diagnostics);
                        }
                        "noApproximativeNumericConstant" => {
                            result.no_approximative_numeric_constant = Deserializable::deserialize(
                                &value,
                                "noApproximativeNumericConstant",
                                diagnostics,
                            );
                        }
                        "noArrayIndexKey" => {
                            result.no_array_index_key =
                                Deserializable::deserialize(&value, "noArrayIndexKey", diagnostics);
                        }
                        "noAssignInExpressions" => {
                            result.no_assign_in_expressions = Deserializable::deserialize(
                                &value,
                                "noAssignInExpressions",
                                diagnostics,
                            );
                        }
                        "noAsyncPromiseExecutor" => {
                            result.no_async_promise_executor = Deserializable::deserialize(
                                &value,
                                "noAsyncPromiseExecutor",
                                diagnostics,
                            );
                        }
                        "noCatchAssign" => {
                            result.no_catch_assign =
                                Deserializable::deserialize(&value, "noCatchAssign", diagnostics);
                        }
                        "noClassAssign" => {
                            result.no_class_assign =
                                Deserializable::deserialize(&value, "noClassAssign", diagnostics);
                        }
                        "noCommentText" => {
                            result.no_comment_text =
                                Deserializable::deserialize(&value, "noCommentText", diagnostics);
                        }
                        "noCompareNegZero" => {
                            result.no_compare_neg_zero = Deserializable::deserialize(
                                &value,
                                "noCompareNegZero",
                                diagnostics,
                            );
                        }
                        "noConfusingLabels" => {
                            result.no_confusing_labels = Deserializable::deserialize(
                                &value,
                                "noConfusingLabels",
                                diagnostics,
                            );
                        }
                        "noConfusingVoidType" => {
                            result.no_confusing_void_type = Deserializable::deserialize(
                                &value,
                                "noConfusingVoidType",
                                diagnostics,
                            );
                        }
                        "noConsoleLog" => {
                            result.no_console_log =
                                Deserializable::deserialize(&value, "noConsoleLog", diagnostics);
                        }
                        "noConstEnum" => {
                            result.no_const_enum =
                                Deserializable::deserialize(&value, "noConstEnum", diagnostics);
                        }
                        "noControlCharactersInRegex" => {
                            result.no_control_characters_in_regex = Deserializable::deserialize(
                                &value,
                                "noControlCharactersInRegex",
                                diagnostics,
                            );
                        }
                        "noDebugger" => {
                            result.no_debugger =
                                Deserializable::deserialize(&value, "noDebugger", diagnostics);
                        }
                        "noDoubleEquals" => {
                            result.no_double_equals =
                                Deserializable::deserialize(&value, "noDoubleEquals", diagnostics);
                        }
                        "noDuplicateCase" => {
                            result.no_duplicate_case =
                                Deserializable::deserialize(&value, "noDuplicateCase", diagnostics);
                        }
                        "noDuplicateClassMembers" => {
                            result.no_duplicate_class_members = Deserializable::deserialize(
                                &value,
                                "noDuplicateClassMembers",
                                diagnostics,
                            );
                        }
                        "noDuplicateJsxProps" => {
                            result.no_duplicate_jsx_props = Deserializable::deserialize(
                                &value,
                                "noDuplicateJsxProps",
                                diagnostics,
                            );
                        }
                        "noDuplicateObjectKeys" => {
                            result.no_duplicate_object_keys = Deserializable::deserialize(
                                &value,
                                "noDuplicateObjectKeys",
                                diagnostics,
                            );
                        }
                        "noDuplicateParameters" => {
                            result.no_duplicate_parameters = Deserializable::deserialize(
                                &value,
                                "noDuplicateParameters",
                                diagnostics,
                            );
                        }
                        "noEmptyInterface" => {
                            result.no_empty_interface = Deserializable::deserialize(
                                &value,
                                "noEmptyInterface",
                                diagnostics,
                            );
                        }
                        "noExplicitAny" => {
                            result.no_explicit_any =
                                Deserializable::deserialize(&value, "noExplicitAny", diagnostics);
                        }
                        "noExtraNonNullAssertion" => {
                            result.no_extra_non_null_assertion = Deserializable::deserialize(
                                &value,
                                "noExtraNonNullAssertion",
                                diagnostics,
                            );
                        }
                        "noFallthroughSwitchClause" => {
                            result.no_fallthrough_switch_clause = Deserializable::deserialize(
                                &value,
                                "noFallthroughSwitchClause",
                                diagnostics,
                            );
                        }
                        "noFunctionAssign" => {
                            result.no_function_assign = Deserializable::deserialize(
                                &value,
                                "noFunctionAssign",
                                diagnostics,
                            );
                        }
                        "noGlobalIsFinite" => {
                            result.no_global_is_finite = Deserializable::deserialize(
                                &value,
                                "noGlobalIsFinite",
                                diagnostics,
                            );
                        }
                        "noGlobalIsNan" => {
                            result.no_global_is_nan =
                                Deserializable::deserialize(&value, "noGlobalIsNan", diagnostics);
                        }
                        "noImplicitAnyLet" => {
                            result.no_implicit_any_let = Deserializable::deserialize(
                                &value,
                                "noImplicitAnyLet",
                                diagnostics,
                            );
                        }
                        "noImportAssign" => {
                            result.no_import_assign =
                                Deserializable::deserialize(&value, "noImportAssign", diagnostics);
                        }
                        "noLabelVar" => {
                            result.no_label_var =
                                Deserializable::deserialize(&value, "noLabelVar", diagnostics);
                        }
                        "noMisleadingInstantiator" => {
                            result.no_misleading_instantiator = Deserializable::deserialize(
                                &value,
                                "noMisleadingInstantiator",
                                diagnostics,
                            );
                        }
                        "noMisrefactoredShorthandAssign" => {
                            result.no_misrefactored_shorthand_assign = Deserializable::deserialize(
                                &value,
                                "noMisrefactoredShorthandAssign",
                                diagnostics,
                            );
                        }
                        "noPrototypeBuiltins" => {
                            result.no_prototype_builtins = Deserializable::deserialize(
                                &value,
                                "noPrototypeBuiltins",
                                diagnostics,
                            );
                        }
                        "noRedeclare" => {
                            result.no_redeclare =
                                Deserializable::deserialize(&value, "noRedeclare", diagnostics);
                        }
                        "noRedundantUseStrict" => {
                            result.no_redundant_use_strict = Deserializable::deserialize(
                                &value,
                                "noRedundantUseStrict",
                                diagnostics,
                            );
                        }
                        "noSelfCompare" => {
                            result.no_self_compare =
                                Deserializable::deserialize(&value, "noSelfCompare", diagnostics);
                        }
                        "noShadowRestrictedNames" => {
                            result.no_shadow_restricted_names = Deserializable::deserialize(
                                &value,
                                "noShadowRestrictedNames",
                                diagnostics,
                            );
                        }
                        "noSparseArray" => {
                            result.no_sparse_array =
                                Deserializable::deserialize(&value, "noSparseArray", diagnostics);
                        }
                        "noUnsafeDeclarationMerging" => {
                            result.no_unsafe_declaration_merging = Deserializable::deserialize(
                                &value,
                                "noUnsafeDeclarationMerging",
                                diagnostics,
                            );
                        }
                        "noUnsafeNegation" => {
                            result.no_unsafe_negation = Deserializable::deserialize(
                                &value,
                                "noUnsafeNegation",
                                diagnostics,
                            );
                        }
                        "useDefaultSwitchClauseLast" => {
                            result.use_default_switch_clause_last = Deserializable::deserialize(
                                &value,
                                "useDefaultSwitchClauseLast",
                                diagnostics,
                            );
                        }
                        "useGetterReturn" => {
                            result.use_getter_return =
                                Deserializable::deserialize(&value, "useGetterReturn", diagnostics);
                        }
                        "useIsArray" => {
                            result.use_is_array =
                                Deserializable::deserialize(&value, "useIsArray", diagnostics);
                        }
                        "useNamespaceKeyword" => {
                            result.use_namespace_keyword = Deserializable::deserialize(
                                &value,
                                "useNamespaceKeyword",
                                diagnostics,
                            );
                        }
                        "useValidTypeof" => {
                            result.use_valid_typeof =
                                Deserializable::deserialize(&value, "useValidTypeof", diagnostics);
                        }
                        unknown_key => {
                            diagnostics.push(DeserializationDiagnostic::new_unknown_key(
                                unknown_key,
                                key.range(),
                                &[
                                    "recommended",
                                    "all",
                                    "noApproximativeNumericConstant",
                                    "noArrayIndexKey",
                                    "noAssignInExpressions",
                                    "noAsyncPromiseExecutor",
                                    "noCatchAssign",
                                    "noClassAssign",
                                    "noCommentText",
                                    "noCompareNegZero",
                                    "noConfusingLabels",
                                    "noConfusingVoidType",
                                    "noConsoleLog",
                                    "noConstEnum",
                                    "noControlCharactersInRegex",
                                    "noDebugger",
                                    "noDoubleEquals",
                                    "noDuplicateCase",
                                    "noDuplicateClassMembers",
                                    "noDuplicateJsxProps",
                                    "noDuplicateObjectKeys",
                                    "noDuplicateParameters",
                                    "noEmptyInterface",
                                    "noExplicitAny",
                                    "noExtraNonNullAssertion",
                                    "noFallthroughSwitchClause",
                                    "noFunctionAssign",
                                    "noGlobalIsFinite",
                                    "noGlobalIsNan",
                                    "noImplicitAnyLet",
                                    "noImportAssign",
                                    "noLabelVar",
                                    "noMisleadingInstantiator",
                                    "noMisrefactoredShorthandAssign",
                                    "noPrototypeBuiltins",
                                    "noRedeclare",
                                    "noRedundantUseStrict",
                                    "noSelfCompare",
                                    "noShadowRestrictedNames",
                                    "noSparseArray",
                                    "noUnsafeDeclarationMerging",
                                    "noUnsafeNegation",
                                    "useDefaultSwitchClauseLast",
                                    "useGetterReturn",
                                    "useIsArray",
                                    "useNamespaceKeyword",
                                    "useValidTypeof",
                                ],
                            ));
                        }
                    }
                }
                if recommended_is_set
                    && matches!(result.recommended, Some(true))
                    && matches!(result.all, Some(true))
                {
                    diagnostics . push (DeserializationDiagnostic :: new (markup ! (< Emphasis > "'recommended'" < / Emphasis > " and " < Emphasis > "'all'" < / Emphasis > " can't be both " < Emphasis > "'true'" < / Emphasis > ". You should choose only one of them.")) . with_range (range) . with_note (markup ! ("Biome will fallback to its defaults for this section."))) ;
                    return Some(Self::Output::default());
                }
                Some(result)
            }
        }
        value.deserialize(Visitor, name, diagnostics)
    }
}<|MERGE_RESOLUTION|>--- conflicted
+++ resolved
@@ -943,20 +943,10 @@
                                 diagnostics,
                             );
                         }
-<<<<<<< HEAD
-=======
                         "noGlobalEval" => {
                             result.no_global_eval =
                                 Deserializable::deserialize(&value, "noGlobalEval", diagnostics);
                         }
-                        "noImplicitAnyLet" => {
-                            result.no_implicit_any_let = Deserializable::deserialize(
-                                &value,
-                                "noImplicitAnyLet",
-                                diagnostics,
-                            );
-                        }
->>>>>>> b88f8b75
                         "noInvalidUseBeforeDeclaration" => {
                             result.no_invalid_use_before_declaration = Deserializable::deserialize(
                                 &value,
@@ -1067,11 +1057,7 @@
                                     "all",
                                     "noDuplicateJsonKeys",
                                     "noEmptyBlockStatements",
-<<<<<<< HEAD
-=======
                                     "noGlobalEval",
-                                    "noImplicitAnyLet",
->>>>>>> b88f8b75
                                     "noInvalidUseBeforeDeclaration",
                                     "noMisleadingCharacterClass",
                                     "noNodejsModules",
