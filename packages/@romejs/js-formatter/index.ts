--- conflicted
+++ resolved
@@ -11,19 +11,6 @@
 
 export {Builder};
 
-<<<<<<< HEAD
-export function formatJS(ast: AnyNode, opts: BuilderOptions = {
-  typeAnnotations: true,
-  format: 'pretty',
-}): Printer {
-  const builder = new Builder(opts, ast.type === 'Program'
-    ? ast.comments
-    : opts.comments);
-  const tokens = builder.tokenize(ast, MOCK_PARENT);
-  const printer = new Printer(opts);
-  printer.print(tokens);
-  return printer;
-=======
 export type FormatterOptions = {
   typeAnnotations: boolean;
   format?: 'pretty' | 'compact';
@@ -33,7 +20,13 @@
   sourceText?: string;
 };
 
-export function formatJS(ast: AnyNode, opts: FormatterOptions): PrinterOutput {
+export function formatJS(
+  ast: AnyNode,
+  opts: FormatterOptions = {
+    typeAnnotations: true,
+    format: 'pretty',
+  },
+): PrinterOutput {
   const builder = new Builder(
     {
       format: opts.format,
@@ -43,15 +36,11 @@
     ast.type === 'Program' ? ast.comments : opts.comments,
   );
   const token = builder.tokenize(ast, MOCK_PARENT);
-  const formatted = printTokenToString(
-    token,
-    {
-      indentWidth: 2,
-      printWidth: opts.format === 'pretty' ? 80 : Infinity,
-      rootIndent: opts.indent ?? 0,
-    },
-  );
+  const formatted = printTokenToString(token, {
+    indentWidth: 2,
+    printWidth: opts.format === 'pretty' ? 80 : Infinity,
+    rootIndent: opts.indent ?? 0,
+  });
 
   return formatted;
->>>>>>> 76fb8910
 }