/**
 * Copyright (c) Facebook, Inc. and its affiliates.
 *
 * This source code is licensed under the MIT license found in the
 * LICENSE file in the root directory of this source tree.
 */

<<<<<<< HEAD
import {Token, concat, space} from '../../tokens';
import {Builder} from '@romejs/js-formatter';
import {ClassPrivateMethod} from '@romejs/js-ast';
import {printMethod} from '../utils';

export default function ClassPrivateMethod(
  builder: Builder,
  node: ClassPrivateMethod,
): Token {
  const printed = printMethod(builder, node);
  if (node.meta.static === true) {
    return concat(['static', space, printed]);
  } else {
    return printed;
  }
=======
import {Token} from "../../tokens";

export default function ClassPrivateMethod(): Token {
	throw new Error("unimplemented");
>>>>>>> f6d7431f
}<|MERGE_RESOLUTION|>--- conflicted
+++ resolved
@@ -5,26 +5,8 @@
  * LICENSE file in the root directory of this source tree.
  */
 
-<<<<<<< HEAD
-import {Token, concat, space} from '../../tokens';
-import {Builder} from '@romejs/js-formatter';
-import {ClassPrivateMethod} from '@romejs/js-ast';
-import {printMethod} from '../utils';
-
-export default function ClassPrivateMethod(
-  builder: Builder,
-  node: ClassPrivateMethod,
-): Token {
-  const printed = printMethod(builder, node);
-  if (node.meta.static === true) {
-    return concat(['static', space, printed]);
-  } else {
-    return printed;
-  }
-=======
 import {Token} from "../../tokens";
 
 export default function ClassPrivateMethod(): Token {
 	throw new Error("unimplemented");
->>>>>>> f6d7431f
 }