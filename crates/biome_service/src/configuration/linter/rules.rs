--- conflicted
+++ resolved
@@ -2561,15 +2561,9 @@
     #[doc = "Disallow empty block statements and static blocks."]
     #[serde(skip_serializing_if = "Option::is_none")]
     pub no_empty_block_statements: Option<RuleConfiguration>,
-<<<<<<< HEAD
-=======
     #[doc = "Disallow the use of global eval()."]
     #[serde(skip_serializing_if = "Option::is_none")]
     pub no_global_eval: Option<RuleConfiguration>,
-    #[doc = "Disallow use of implicit any type on variable declarations."]
-    #[serde(skip_serializing_if = "Option::is_none")]
-    pub no_implicit_any_let: Option<RuleConfiguration>,
->>>>>>> b88f8b75
     #[doc = "Disallow the use of variables and function parameters before their declaration"]
     #[serde(skip_serializing_if = "Option::is_none")]
     pub no_invalid_use_before_declaration: Option<RuleConfiguration>,
@@ -2630,15 +2624,9 @@
         if let Some(no_empty_block_statements) = other.no_empty_block_statements {
             self.no_empty_block_statements = Some(no_empty_block_statements);
         }
-<<<<<<< HEAD
-=======
         if let Some(no_global_eval) = other.no_global_eval {
             self.no_global_eval = Some(no_global_eval);
         }
-        if let Some(no_implicit_any_let) = other.no_implicit_any_let {
-            self.no_implicit_any_let = Some(no_implicit_any_let);
-        }
->>>>>>> b88f8b75
         if let Some(no_invalid_use_before_declaration) = other.no_invalid_use_before_declaration {
             self.no_invalid_use_before_declaration = Some(no_invalid_use_before_declaration);
         }
@@ -2702,19 +2690,10 @@
 }
 impl Nursery {
     const GROUP_NAME: &'static str = "nursery";
-<<<<<<< HEAD
-    pub(crate) const GROUP_RULES: [&'static str; 19] = [
-        "noDuplicateJsonKeys",
-        "noEmptyBlockStatements",
-=======
-    pub(crate) const GROUP_RULES: [&'static str; 25] = [
-        "noAriaHiddenOnFocusable",
-        "noDefaultExport",
+    pub(crate) const GROUP_RULES: [&'static str; 20] = [
         "noDuplicateJsonKeys",
         "noEmptyBlockStatements",
         "noGlobalEval",
-        "noImplicitAnyLet",
->>>>>>> b88f8b75
         "noInvalidUseBeforeDeclaration",
         "noMisleadingCharacterClass",
         "noNodejsModules",
@@ -2733,16 +2712,9 @@
         "useNumberNamespace",
         "useShorthandFunctionType",
     ];
-<<<<<<< HEAD
-    const RECOMMENDED_RULES: [&'static str; 7] = [
-        "noDuplicateJsonKeys",
-=======
-    const RECOMMENDED_RULES: [&'static str; 11] = [
-        "noAriaHiddenOnFocusable",
+    const RECOMMENDED_RULES: [&'static str; 8] = [
         "noDuplicateJsonKeys",
         "noGlobalEval",
-        "noImplicitAnyLet",
->>>>>>> b88f8b75
         "noThenProperty",
         "noUselessTernary",
         "useAwait",
@@ -2750,33 +2722,17 @@
         "useGroupedTypeImport",
         "useNumberNamespace",
     ];
-<<<<<<< HEAD
-    const RECOMMENDED_RULES_AS_FILTERS: [RuleFilter<'static>; 7] = [
+    const RECOMMENDED_RULES_AS_FILTERS: [RuleFilter<'static>; 8] = [
         RuleFilter::Rule(Self::GROUP_NAME, Self::GROUP_RULES[0]),
-        RuleFilter::Rule(Self::GROUP_NAME, Self::GROUP_RULES[5]),
-        RuleFilter::Rule(Self::GROUP_NAME, Self::GROUP_RULES[9]),
+        RuleFilter::Rule(Self::GROUP_NAME, Self::GROUP_RULES[2]),
+        RuleFilter::Rule(Self::GROUP_NAME, Self::GROUP_RULES[6]),
         RuleFilter::Rule(Self::GROUP_NAME, Self::GROUP_RULES[10]),
         RuleFilter::Rule(Self::GROUP_NAME, Self::GROUP_RULES[11]),
-        RuleFilter::Rule(Self::GROUP_NAME, Self::GROUP_RULES[14]),
-        RuleFilter::Rule(Self::GROUP_NAME, Self::GROUP_RULES[17]),
-    ];
-    const ALL_RULES_AS_FILTERS: [RuleFilter<'static>; 19] = [
-=======
-    const RECOMMENDED_RULES_AS_FILTERS: [RuleFilter<'static>; 11] = [
-        RuleFilter::Rule(Self::GROUP_NAME, Self::GROUP_RULES[0]),
-        RuleFilter::Rule(Self::GROUP_NAME, Self::GROUP_RULES[2]),
-        RuleFilter::Rule(Self::GROUP_NAME, Self::GROUP_RULES[4]),
-        RuleFilter::Rule(Self::GROUP_NAME, Self::GROUP_RULES[5]),
-        RuleFilter::Rule(Self::GROUP_NAME, Self::GROUP_RULES[9]),
-        RuleFilter::Rule(Self::GROUP_NAME, Self::GROUP_RULES[13]),
-        RuleFilter::Rule(Self::GROUP_NAME, Self::GROUP_RULES[14]),
+        RuleFilter::Rule(Self::GROUP_NAME, Self::GROUP_RULES[12]),
         RuleFilter::Rule(Self::GROUP_NAME, Self::GROUP_RULES[15]),
         RuleFilter::Rule(Self::GROUP_NAME, Self::GROUP_RULES[18]),
-        RuleFilter::Rule(Self::GROUP_NAME, Self::GROUP_RULES[21]),
-        RuleFilter::Rule(Self::GROUP_NAME, Self::GROUP_RULES[24]),
     ];
-    const ALL_RULES_AS_FILTERS: [RuleFilter<'static>; 25] = [
->>>>>>> b88f8b75
+    const ALL_RULES_AS_FILTERS: [RuleFilter<'static>; 20] = [
         RuleFilter::Rule(Self::GROUP_NAME, Self::GROUP_RULES[0]),
         RuleFilter::Rule(Self::GROUP_NAME, Self::GROUP_RULES[1]),
         RuleFilter::Rule(Self::GROUP_NAME, Self::GROUP_RULES[2]),
@@ -2796,15 +2752,7 @@
         RuleFilter::Rule(Self::GROUP_NAME, Self::GROUP_RULES[16]),
         RuleFilter::Rule(Self::GROUP_NAME, Self::GROUP_RULES[17]),
         RuleFilter::Rule(Self::GROUP_NAME, Self::GROUP_RULES[18]),
-<<<<<<< HEAD
-=======
         RuleFilter::Rule(Self::GROUP_NAME, Self::GROUP_RULES[19]),
-        RuleFilter::Rule(Self::GROUP_NAME, Self::GROUP_RULES[20]),
-        RuleFilter::Rule(Self::GROUP_NAME, Self::GROUP_RULES[21]),
-        RuleFilter::Rule(Self::GROUP_NAME, Self::GROUP_RULES[22]),
-        RuleFilter::Rule(Self::GROUP_NAME, Self::GROUP_RULES[23]),
-        RuleFilter::Rule(Self::GROUP_NAME, Self::GROUP_RULES[24]),
->>>>>>> b88f8b75
     ];
     #[doc = r" Retrieves the recommended rules"]
     pub(crate) fn is_recommended(&self) -> bool {
@@ -2831,113 +2779,66 @@
                 index_set.insert(RuleFilter::Rule(Self::GROUP_NAME, Self::GROUP_RULES[1]));
             }
         }
+        if let Some(rule) = self.no_global_eval.as_ref() {
+            if rule.is_enabled() {
+                index_set.insert(RuleFilter::Rule(Self::GROUP_NAME, Self::GROUP_RULES[2]));
+            }
+        }
         if let Some(rule) = self.no_invalid_use_before_declaration.as_ref() {
             if rule.is_enabled() {
-                index_set.insert(RuleFilter::Rule(Self::GROUP_NAME, Self::GROUP_RULES[2]));
+                index_set.insert(RuleFilter::Rule(Self::GROUP_NAME, Self::GROUP_RULES[3]));
             }
         }
         if let Some(rule) = self.no_misleading_character_class.as_ref() {
             if rule.is_enabled() {
-                index_set.insert(RuleFilter::Rule(Self::GROUP_NAME, Self::GROUP_RULES[3]));
-            }
-        }
-<<<<<<< HEAD
+                index_set.insert(RuleFilter::Rule(Self::GROUP_NAME, Self::GROUP_RULES[4]));
+            }
+        }
         if let Some(rule) = self.no_nodejs_modules.as_ref() {
-=======
-        if let Some(rule) = self.no_global_eval.as_ref() {
->>>>>>> b88f8b75
-            if rule.is_enabled() {
-                index_set.insert(RuleFilter::Rule(Self::GROUP_NAME, Self::GROUP_RULES[4]));
-            }
-        }
-<<<<<<< HEAD
+            if rule.is_enabled() {
+                index_set.insert(RuleFilter::Rule(Self::GROUP_NAME, Self::GROUP_RULES[5]));
+            }
+        }
         if let Some(rule) = self.no_then_property.as_ref() {
-=======
-        if let Some(rule) = self.no_implicit_any_let.as_ref() {
->>>>>>> b88f8b75
-            if rule.is_enabled() {
-                index_set.insert(RuleFilter::Rule(Self::GROUP_NAME, Self::GROUP_RULES[5]));
-            }
-        }
-<<<<<<< HEAD
+            if rule.is_enabled() {
+                index_set.insert(RuleFilter::Rule(Self::GROUP_NAME, Self::GROUP_RULES[6]));
+            }
+        }
         if let Some(rule) = self.no_unused_imports.as_ref() {
-=======
-        if let Some(rule) = self.no_invalid_use_before_declaration.as_ref() {
->>>>>>> b88f8b75
-            if rule.is_enabled() {
-                index_set.insert(RuleFilter::Rule(Self::GROUP_NAME, Self::GROUP_RULES[6]));
-            }
-        }
-<<<<<<< HEAD
+            if rule.is_enabled() {
+                index_set.insert(RuleFilter::Rule(Self::GROUP_NAME, Self::GROUP_RULES[7]));
+            }
+        }
         if let Some(rule) = self.no_unused_private_class_members.as_ref() {
-=======
-        if let Some(rule) = self.no_misleading_character_class.as_ref() {
->>>>>>> b88f8b75
-            if rule.is_enabled() {
-                index_set.insert(RuleFilter::Rule(Self::GROUP_NAME, Self::GROUP_RULES[7]));
-            }
-        }
-<<<<<<< HEAD
+            if rule.is_enabled() {
+                index_set.insert(RuleFilter::Rule(Self::GROUP_NAME, Self::GROUP_RULES[8]));
+            }
+        }
         if let Some(rule) = self.no_useless_lone_block_statements.as_ref() {
-=======
-        if let Some(rule) = self.no_nodejs_modules.as_ref() {
->>>>>>> b88f8b75
-            if rule.is_enabled() {
-                index_set.insert(RuleFilter::Rule(Self::GROUP_NAME, Self::GROUP_RULES[8]));
-            }
-        }
-<<<<<<< HEAD
+            if rule.is_enabled() {
+                index_set.insert(RuleFilter::Rule(Self::GROUP_NAME, Self::GROUP_RULES[9]));
+            }
+        }
         if let Some(rule) = self.no_useless_ternary.as_ref() {
-=======
-        if let Some(rule) = self.no_then_property.as_ref() {
->>>>>>> b88f8b75
-            if rule.is_enabled() {
-                index_set.insert(RuleFilter::Rule(Self::GROUP_NAME, Self::GROUP_RULES[9]));
-            }
-        }
-<<<<<<< HEAD
+            if rule.is_enabled() {
+                index_set.insert(RuleFilter::Rule(Self::GROUP_NAME, Self::GROUP_RULES[10]));
+            }
+        }
         if let Some(rule) = self.use_await.as_ref() {
-=======
-        if let Some(rule) = self.no_unused_imports.as_ref() {
->>>>>>> b88f8b75
-            if rule.is_enabled() {
-                index_set.insert(RuleFilter::Rule(Self::GROUP_NAME, Self::GROUP_RULES[10]));
-            }
-        }
-<<<<<<< HEAD
+            if rule.is_enabled() {
+                index_set.insert(RuleFilter::Rule(Self::GROUP_NAME, Self::GROUP_RULES[11]));
+            }
+        }
         if let Some(rule) = self.use_export_type.as_ref() {
-=======
-        if let Some(rule) = self.no_unused_private_class_members.as_ref() {
-            if rule.is_enabled() {
-                index_set.insert(RuleFilter::Rule(Self::GROUP_NAME, Self::GROUP_RULES[11]));
-            }
-        }
-        if let Some(rule) = self.no_useless_lone_block_statements.as_ref() {
             if rule.is_enabled() {
                 index_set.insert(RuleFilter::Rule(Self::GROUP_NAME, Self::GROUP_RULES[12]));
             }
         }
-        if let Some(rule) = self.no_useless_ternary.as_ref() {
+        if let Some(rule) = self.use_filenaming_convention.as_ref() {
             if rule.is_enabled() {
                 index_set.insert(RuleFilter::Rule(Self::GROUP_NAME, Self::GROUP_RULES[13]));
             }
         }
-        if let Some(rule) = self.use_await.as_ref() {
->>>>>>> b88f8b75
-            if rule.is_enabled() {
-                index_set.insert(RuleFilter::Rule(Self::GROUP_NAME, Self::GROUP_RULES[11]));
-            }
-        }
-        if let Some(rule) = self.use_export_type.as_ref() {
-            if rule.is_enabled() {
-                index_set.insert(RuleFilter::Rule(Self::GROUP_NAME, Self::GROUP_RULES[12]));
-            }
-        }
-        if let Some(rule) = self.use_filenaming_convention.as_ref() {
-            if rule.is_enabled() {
-                index_set.insert(RuleFilter::Rule(Self::GROUP_NAME, Self::GROUP_RULES[13]));
-            }
-        }
         if let Some(rule) = self.use_for_of.as_ref() {
             if rule.is_enabled() {
                 index_set.insert(RuleFilter::Rule(Self::GROUP_NAME, Self::GROUP_RULES[14]));
@@ -2955,35 +2856,17 @@
         }
         if let Some(rule) = self.use_nodejs_import_protocol.as_ref() {
             if rule.is_enabled() {
-<<<<<<< HEAD
                 index_set.insert(RuleFilter::Rule(Self::GROUP_NAME, Self::GROUP_RULES[17]));
-=======
-                index_set.insert(RuleFilter::Rule(Self::GROUP_NAME, Self::GROUP_RULES[20]));
             }
         }
         if let Some(rule) = self.use_number_namespace.as_ref() {
             if rule.is_enabled() {
-                index_set.insert(RuleFilter::Rule(Self::GROUP_NAME, Self::GROUP_RULES[21]));
->>>>>>> b88f8b75
-            }
-        }
-        if let Some(rule) = self.use_regex_literals.as_ref() {
-            if rule.is_enabled() {
-<<<<<<< HEAD
                 index_set.insert(RuleFilter::Rule(Self::GROUP_NAME, Self::GROUP_RULES[18]));
-=======
-                index_set.insert(RuleFilter::Rule(Self::GROUP_NAME, Self::GROUP_RULES[22]));
             }
         }
         if let Some(rule) = self.use_shorthand_function_type.as_ref() {
             if rule.is_enabled() {
-                index_set.insert(RuleFilter::Rule(Self::GROUP_NAME, Self::GROUP_RULES[23]));
->>>>>>> b88f8b75
-            }
-        }
-        if let Some(rule) = self.use_valid_aria_role.as_ref() {
-            if rule.is_enabled() {
-                index_set.insert(RuleFilter::Rule(Self::GROUP_NAME, Self::GROUP_RULES[24]));
+                index_set.insert(RuleFilter::Rule(Self::GROUP_NAME, Self::GROUP_RULES[19]));
             }
         }
         index_set
@@ -2997,31 +2880,22 @@
         }
         if let Some(rule) = self.no_empty_block_statements.as_ref() {
             if rule.is_disabled() {
-<<<<<<< HEAD
                 index_set.insert(RuleFilter::Rule(Self::GROUP_NAME, Self::GROUP_RULES[1]));
-=======
+            }
+        }
+        if let Some(rule) = self.no_global_eval.as_ref() {
+            if rule.is_disabled() {
+                index_set.insert(RuleFilter::Rule(Self::GROUP_NAME, Self::GROUP_RULES[2]));
+            }
+        }
+        if let Some(rule) = self.no_invalid_use_before_declaration.as_ref() {
+            if rule.is_disabled() {
                 index_set.insert(RuleFilter::Rule(Self::GROUP_NAME, Self::GROUP_RULES[3]));
             }
         }
-        if let Some(rule) = self.no_global_eval.as_ref() {
+        if let Some(rule) = self.no_misleading_character_class.as_ref() {
             if rule.is_disabled() {
                 index_set.insert(RuleFilter::Rule(Self::GROUP_NAME, Self::GROUP_RULES[4]));
->>>>>>> b88f8b75
-            }
-        }
-        if let Some(rule) = self.no_implicit_any_let.as_ref() {
-            if rule.is_disabled() {
-                index_set.insert(RuleFilter::Rule(Self::GROUP_NAME, Self::GROUP_RULES[2]));
-            }
-        }
-        if let Some(rule) = self.no_invalid_use_before_declaration.as_ref() {
-            if rule.is_disabled() {
-                index_set.insert(RuleFilter::Rule(Self::GROUP_NAME, Self::GROUP_RULES[3]));
-            }
-        }
-        if let Some(rule) = self.no_misleading_character_class.as_ref() {
-            if rule.is_disabled() {
-                index_set.insert(RuleFilter::Rule(Self::GROUP_NAME, Self::GROUP_RULES[4]));
             }
         }
         if let Some(rule) = self.no_nodejs_modules.as_ref() {
@@ -3086,35 +2960,17 @@
         }
         if let Some(rule) = self.use_nodejs_import_protocol.as_ref() {
             if rule.is_disabled() {
-<<<<<<< HEAD
                 index_set.insert(RuleFilter::Rule(Self::GROUP_NAME, Self::GROUP_RULES[17]));
-=======
-                index_set.insert(RuleFilter::Rule(Self::GROUP_NAME, Self::GROUP_RULES[20]));
             }
         }
         if let Some(rule) = self.use_number_namespace.as_ref() {
             if rule.is_disabled() {
-                index_set.insert(RuleFilter::Rule(Self::GROUP_NAME, Self::GROUP_RULES[21]));
->>>>>>> b88f8b75
-            }
-        }
-        if let Some(rule) = self.use_regex_literals.as_ref() {
-            if rule.is_disabled() {
-<<<<<<< HEAD
                 index_set.insert(RuleFilter::Rule(Self::GROUP_NAME, Self::GROUP_RULES[18]));
-=======
-                index_set.insert(RuleFilter::Rule(Self::GROUP_NAME, Self::GROUP_RULES[22]));
             }
         }
         if let Some(rule) = self.use_shorthand_function_type.as_ref() {
             if rule.is_disabled() {
-                index_set.insert(RuleFilter::Rule(Self::GROUP_NAME, Self::GROUP_RULES[23]));
->>>>>>> b88f8b75
-            }
-        }
-        if let Some(rule) = self.use_valid_aria_role.as_ref() {
-            if rule.is_disabled() {
-                index_set.insert(RuleFilter::Rule(Self::GROUP_NAME, Self::GROUP_RULES[24]));
+                index_set.insert(RuleFilter::Rule(Self::GROUP_NAME, Self::GROUP_RULES[19]));
             }
         }
         index_set
@@ -3127,17 +2983,10 @@
     pub(crate) fn is_recommended_rule(rule_name: &str) -> bool {
         Self::RECOMMENDED_RULES.contains(&rule_name)
     }
-<<<<<<< HEAD
-    pub(crate) fn recommended_rules_as_filters() -> [RuleFilter<'static>; 7] {
+    pub(crate) fn recommended_rules_as_filters() -> [RuleFilter<'static>; 8] {
         Self::RECOMMENDED_RULES_AS_FILTERS
     }
-    pub(crate) fn all_rules_as_filters() -> [RuleFilter<'static>; 19] {
-=======
-    pub(crate) fn recommended_rules_as_filters() -> [RuleFilter<'static>; 11] {
-        Self::RECOMMENDED_RULES_AS_FILTERS
-    }
-    pub(crate) fn all_rules_as_filters() -> [RuleFilter<'static>; 25] {
->>>>>>> b88f8b75
+    pub(crate) fn all_rules_as_filters() -> [RuleFilter<'static>; 20] {
         Self::ALL_RULES_AS_FILTERS
     }
     #[doc = r" Select preset rules"]
@@ -3162,11 +3011,7 @@
         match rule_name {
             "noDuplicateJsonKeys" => self.no_duplicate_json_keys.as_ref(),
             "noEmptyBlockStatements" => self.no_empty_block_statements.as_ref(),
-<<<<<<< HEAD
-=======
             "noGlobalEval" => self.no_global_eval.as_ref(),
-            "noImplicitAnyLet" => self.no_implicit_any_let.as_ref(),
->>>>>>> b88f8b75
             "noInvalidUseBeforeDeclaration" => self.no_invalid_use_before_declaration.as_ref(),
             "noMisleadingCharacterClass" => self.no_misleading_character_class.as_ref(),
             "noNodejsModules" => self.no_nodejs_modules.as_ref(),
