/**
 * Copyright (c) Facebook, Inc. and its affiliates.
 *
 * This source code is licensed under the MIT license found in the
 * LICENSE file in the root directory of this source tree.
 */

import {
  DiagnosticAdvice,
  DiagnosticBlessedMessage,
  DiagnosticDescription,
  DiagnosticLocation,
} from './types';
import {escapeMarkup, markup} from '@romejs/string-markup';
import stringDiff from '@romejs/string-diff';
import {buildDuplicateLocationAdvice, buildSuggestionAdvice} from './helpers';
import {SourceLocation} from '@romejs/parser-core';
import {DiagnosticCategory} from './categories';
import {ResolverQueryResponseNotFound} from '@romejs/core/master/fs/Resolver';
import {UnknownNumber} from '@romejs/ob1';
import {toKebabCase} from '@romejs/string-utils';

type DiagnosticMetadataString =
  & Omit<Partial<DiagnosticDescription>, 'message'>
  & {message: string};

// The purpose of this is so that we're explicit whenever we want to create a diagnostic message outside of this file
export function createBlessedDiagnosticMessage(
  value: string,
): DiagnosticBlessedMessage {
  return {
    type: 'PARTIAL_BLESSED_DIAGNOSTIC_MESSAGE',
    value,
  };
}

// rome-suppress-next-line lint/AEciilnnoptxy;
type InputMessagesFactory = (...params: Array<any>) => DiagnosticMetadataString;

type InputMessagesCategory = {
  [key: string]: string | DiagnosticMetadataString | InputMessagesFactory;
};

type InputMessages = {[category: string]: InputMessagesCategory};

type OuputMessagesFactoryReturn<Ret extends DiagnosticMetadataString> = Omit<
  Ret,
  'message'
> & {message: DiagnosticBlessedMessage};

type OutputMessagesFactory<Func extends InputMessagesFactory> = (
  ...params: Parameters<Func>
) => OuputMessagesFactoryReturn<ReturnType<Func>>;

type OutputMessagesValue<Value> = Value extends string
  ? {message: DiagnosticBlessedMessage}
  : Value extends DiagnosticMetadataString
    ? OuputMessagesFactoryReturn<Value>
    : Value extends InputMessagesFactory ? OutputMessagesFactory<Value> : never

;

type OutputMessagesCategory<Input extends InputMessagesCategory> = { [Key in keyof Input]: OutputMessagesValue<
  Input[Key]
> };

type OutputMessages<Input extends InputMessages> = { [Key in keyof Input]: OutputMessagesCategory<
  Input[Key]
> };

// This is a lot of gross meta programming
function createMessages<
  Input extends InputMessages
>(messages: Input): OutputMessages<Input> {
  // rome-suppress-next-line lint/noExplicitAny
  const out: OutputMessages<Input> = ({} as any);

  for (const categoryName in messages) {
    // rome-suppress-next-line lint/noExplicitAny
    const category: OutputMessagesCategory<any> = {};
    out[categoryName] = category;

    const inputCategory = messages[categoryName];
    for (const key in inputCategory) {
      const value = inputCategory[key];

      if (typeof value === 'string') {
        category[key] = {
          message: createBlessedDiagnosticMessage(value),
        };
      } else if (typeof value === 'function') {
        // rome-suppress-next-line lint/noExplicitAny
        const callback: InputMessagesFactory = (value as any);

        category[key] = function(...params) {
          const {message, ...ret} = callback(...params);
          return {
            ...ret,
            message: createBlessedDiagnosticMessage(message),
          };
        };
      } else {
        // rome-suppress-next-line lint/noExplicitAny
        const {message, ...obj} = (value as any);
        category[key] = {
          ...obj,
          message: createBlessedDiagnosticMessage(message),
        };
      }
    }
  }

  return out;
}

function buildJSXOpeningAdvice(
  name: string,
  openingLoc: SourceLocation,
): DiagnosticAdvice {
  return [
    {
      type: 'log',
      category: 'info',
      message: name === ''
        ? 'Originated from this opening tag'
        : `Originated from opening tag of <emphasis>${name}</emphasis>`,
    },
    {
      type: 'frame',
      location: openingLoc,
    },
  ];
}

export const descriptions = createMessages(
  {
    FLAGS: {
      UNSUPPORTED_SHORTHANDS: `Shorthand flags are not supported`,

      INCORRECT_CASED_FLAG: (flag: string) => ({
        message: `Incorrect cased flag name`,
        advice: [
          {
            type: 'log',
            category: 'info',
            message: markup`Use <emphasis>${toKebabCase(flag)}</emphasis> instead`,
          },
        ],
      }),

      DIRTY_VSC: (files: Array<string>) => ({
        message: 'You have uncommitted files. This operation can modify files. For your safety we recommend committing before running this command.',
        category: 'vsc/dirty',
        advice: [
          {
            type: 'log',
            category: 'info',
            message: 'If you really want to do this then you can bypass this restriction with the <command>--allow-dirty</command> flag',
          },
          {
            type: 'log',
            category: 'warn',
            message: 'These files are uncommitted',
          },
          {
            type: 'list',
            list: files.map(
              (filename) => markup`<filelink target="${filename}" />`,
            ),
          },
        ],
      }),

      INCORRECT_ARG_COUNT: (excessive: boolean, message: string) => ({
        message: excessive ? 'Too many arguments' : 'Missing arguments',
        advice: [
          {
            type: 'log',
            category: 'info',
            message,
          },
        ],
      }),

      DISALLOWED_REVIEW_FLAG: (key: string) => ({
        message: `Flag <emphasis>${key}</emphasis> is not allowed with <emphasis>review</emphasis>`,
      }),

      DISALLOWED_REQUEST_FLAG: (key: string) => ({
        message: `This command does not support the <emphasis>${key}</emphasis> flag`,
      }),

      UNKNOWN_ACTION: (action: string) => ({
        message: `Unknown action ${action}`,
      }),

      NO_FILES_FOUND: (noun: undefined | string) => ({
        message: noun === undefined
          ? 'No files found'
          : `No files to ${noun} found`,
      }),
    },

    // @romejs/parser-core
    PARSER_CORE: {
      EXPECTED_SPACE: 'Expected no space between',
      EXPECTED_EOF: 'Expected end of file',
      UNEXPECTED_EOF: 'Unexpected end of file',

      UNEXPECTED: (type: string) => ({
        message: markup`Unexpected ${type}`,
      }),

      UNEXPECTED_CHARACTER: (char: string) => ({
        message: markup`Unexpected character <emphasis>${char}</emphasis>`,
      }),

      EXPECTED_TOKEN: (got: string, expected: string) => {
        return {
          message: markup`Expected token ${expected} but got ${got}`,
        };
      },
    },

    // @romejs/codec-js-regexp
    REGEX_PARSER: {
      INVALID_CAPTURE_GROUP_MODIFIER: 'Invalid capture group modifier',
      UNCLOSED_GROUP: 'Unclosed group',
      UNOPENED_GROUP: 'Unopened group',
      INVALID_QUANTIFIER_TARGET: 'Invalid target for quantifier',
      UNKNOWN_REGEX_PART: 'Unknown regex part',
      REVERSED_CHAR_SET_RANGE: 'Range values reversed. Start char code is greater than end char code',
      UNCLOSED_CHAR_SET: 'Unclosed character set',
      DUPLICATE_FLAG: 'Duplicate regular expression flag',
      INVALID_FLAG: 'Invalid regular expression flag',
      REVERSED_QUANTIFIER_RANGE: 'Quantifier minimum is greater than maximum',
      NO_TARGET_QUANTIFIER: 'Nothing to repeat',
      INVALID_NAMED_CAPTURE: 'Invalid named capture referenced',
      UNCLOSED_NAMED_CAPTURE: 'Unclosed named capture',
    },

    // @romejs/codec-json
    JSON: {
      SINGLE_QUOTE_USAGE: 'You can only use double quoted strings',
      TRAILING_COMMA_VALUE: 'Trailing comma is only allowed after a value',
      UNCLOSED_STRING: 'Unclosed string',
      UNCLOSED_BLOCK_COMMENT: 'Unclosed block comment',
      MISTAKEN_ARRAY_IDENTITY: 'Trying to use an array element as an object property. Did you mean to make an object?',
      REDUNDANT_COMMA: 'Redundant comma',
      EMPTY_INPUT_IN_JSON: 'Empty input',
      PROPERTY_KEY_UNQUOTED_IN_JSON: 'Property keys must be quoted in JSON',
      IMPLICIT_OBJECT_IN_JSON: 'Objects must be wrapped in curly braces in JSON',
      COMMENTS_IN_JSON: "Comments aren't allowed in JSON",
      TRAILING_COMMA_IN_JSON: "Trailing commas aren't allowed in JSON",
      REGEX_IN_JSON: "Regular expressions aren't allowed in JSON",
      UNKNOWN_WORD_IN_JSON: (word: string) => ({
        message: markup`${word} isn't a valid JSON word`,
      }),
      STRING_NEWLINES_IN_JSON: "Newlines aren't allowed in JSON, you insert a newline by escaping it like this \"\\n\"",
      UNDEFINED_IN_JSON: "undefined isn't allowed in JSON, you could use null instead",
      BIGINT_IN_JSON: "Bigints aren't allowed in JSON",
      NUMERIC_SEPARATORS_IN_JSON: 'Numeric separators are not allowed in JSON',
    },

    // @romejs/codec-semver
    SEMVER: {
      MISSING_MINOR_VERSION: 'A minor number is required for a version',
      MISSING_PATCH_VERSION: 'A patch number is required for a version',
      EXCESSIVE_VERSION_PARTS: 'Too many parts for version',
      INVALID_QUANTIFIER_PART: 'Invalid version qualifier part',
      WILDCARD_IN_VERSION: "Wildcard aren't allowed in a hard version",
      INVALID_VERSION_NUMBER: "This isn't a valid version part, expected a number",
      INVALID_RANGE: 'A semver range can only be defined with versions',
      BARE_PIPE_WITHOUT_LOOSE: 'Bare pipes are only allowed in loose mode',
      UNEXPECTED_WORD: (word: string) => ({
        message: markup`Unexpected word <emphasis>${word}</emphasis>`,
      }),
      UNKNOWN_START: 'Unknown start of atom',
      EXPECTED_VERSION: 'Unexpected value for version',
    },

    V8: {
      SYNTAX_ERROR: (message: string) => ({message, category: 'v8/syntaxError'}),
    },

    // @romejs/js-compiler
    LINT: {
      PENDING_FIXES: (original: string, formatted: string) => ({
        category: 'lint/pendingFixes',
        message: 'Pending autofixes and formatting',
        advice: [
          {
            type: 'diff',
            diff: stringDiff(original, formatted),
          },
          {
            type: 'log',
            category: 'info',
            message: 'Run <command>rome lint --fix</command> to apply',
          },
        ],
      }),

      DUPLICATE_IMPORT_SOURCE: (seenLocation: DiagnosticLocation) => ({
        category: 'lint/duplicateImportSource',
        message: 'This module has already been imported',
        advice: [
          {
            type: 'log',
            category: 'info',
            message: 'Previously imported here',
          },
          {
            type: 'frame',
            location: seenLocation,
          },
        ],
      }),

      PREFER_TEMPLATE: {
        category: 'lint/preferTemplate',
        message: 'Template literals are preferred over string concatenation',
      },

      UNSAFE_NEGATION: {
        category: 'lint/unsafeNegation',
        message: 'Unsafe usage of negation operator in left side of binary expression',
      },

      UNUSED_VARIABLES: (kind: string, name: string) => ({
        category: 'lint/unusedVariables',
        message: markup`Unused ${kind} <emphasis>${name}</emphasis>`,
      }),

      UNDECLARED_VARIABLES: (name: string) => ({
        category: 'lint/undeclaredVariables',
        message: markup`Undeclared variable <emphasis>${name}</emphasis>`,
      }),

      VARIABLE_CAMEL_CASE: (name: string, camelCaseName: string) => ({
        category: 'lint/camelCase',
        message: markup`Variable <emphasis>${name}</emphasis> should be camel cased as <emphasis>${camelCaseName}</emphasis>`,
      }),

      IDENTIFIER_CAMEL_CASE: (name: string, camelCaseName: string) => ({
        category: 'lint/camelCase',
        message: markup`Identifier <emphasis>${name}</emphasis> should be camel cased as <emphasis>${camelCaseName}</emphasis>`,
      }),

      CASE_SINGLE_STATEMENT: {
        category: 'lint/caseSingleStatement',
        message: 'A switch case should only have a single statement. If you want more then wrap it in a block.',
      },

      INCONSIDERATE_LANGUAGE: (
        description: string,
        word: string,
        suggestion: string,
      ) => ({
        category: 'lint/inconsiderateLanguage',
        message: description,
        advice: [
          {
            type: 'log',
            category: 'info',
            message: markup`Instead of <emphasis>${word}</emphasis> use <emphasis>${suggestion}</emphasis>`,
          },
        ],
      }),

      DOUBLE_EQUALS: {
        category: 'lint/doubleEquals',
        message: 'Use === instead of ==',
        advice: [
          {
            type: 'log',
            category: 'info',
            message: '== is only allowed when comparing against null',
          },
        ],
      },

      NEGATE_DOUBLE_EQUALS: {
        category: 'lint/doubleEquals',
        message: 'Use !== instead of !=',
        advice: [
          {
            type: 'log',
            category: 'info',
            message: '!= is only allowed when comparing against null',
          },
        ],
      },

      NO_CATCH_ASSIGN: {
        category: 'lint/noCatchAssign',
        message: "Don't reassign catch parameters",
      },

      SPARSE_ARRAY: {
        category: 'lint/sparseArray',
        message: 'Your array contains an empty slot',
      },

      SINGLE_VAR_DECLARATOR: {
        category: 'lint/singleVarDeclarator',
        message: 'Declare each variable separately',
      },

      PREFER_FUNCTION_DECLARATIONS: {
        category: 'lint/preferFunctionDeclarations',
        message: 'Use a function declaration instead of a const function',
      },

      NO_VAR: {
        category: 'lint/noVar',
        message: 'Variable declarations using `var` are disallowed, use `let` or `const` instead.',
      },

      NO_SHORTHAND_ARRAY_TYPE: {
        category: 'lint/noShorthandArrayType',
        message: 'Use Array<T> instead of shorthand T[]',
      },

      NO_UNSAFE_FINALLY: (type: string) => ({
        category: 'lint/noUnsafeFinally',
        message: markup`Unsafe usage of ${type}.`,
      }),

      NO_TEMPLATE_CURLY_IN_STRING: {
        category: 'lint/noTemplateCurlyInString',
        message: `Unexpected template string expression.`,
      },

      NO_SHADOW_RESTRICTED_NAMES: (name: string) => ({
        category: 'lint/noShadowRestrictedNames',
        message: markup`Shadowing of global property <emphasis>${name}</emphasis>`,
        advice: [
          {
            type: 'log',
            category: 'info',
            message: "Consider renaming this variable. It's easy to confuse the origin of variables when they're named after a known global.",
          },
        ],
      }),

      NO_MULTIPLE_SPACES_IN_REGEX_LITERAL: (count: number) => ({
        category: 'lint/noMultipleSpacesInRegularExpressionLiterals',
        message: 'Unclear multiple spaces in regular expression',
        advice: [
          {
            type: 'log',
            category: 'info',
            message: `It's hard to visually count the amount of spaces, it's clearer if you use a quantifier instead. eg / {${String(
              count,
            )}}/`,
          },
        ],
      }),

      NO_LABEL_VAR: {
        category: 'lint/noLabelVar',
        message: 'Labels should not be variable names',
      },

      NO_IMPORT_ASSIGN: (name: string) => ({
        category: 'lint/noImportAssign',
        message: markup`<emphasis>${name}</emphasis> is read-only`,
      }),

      NO_EXTRA_BOOLEAN_CAST: {
        category: 'lint/noExtraBooleanCast',
        message: `Redundant double negation.`,
      },

      NO_FUNCTION_ASSIGN: {
        category: 'lint/noFunctionAssign',
        message: 'Reassignment of function declaration',
      },

      NO_EXPLICIT_ANY: {
        category: 'lint/noExplicitAny',
        message: 'Unexpected any. Specify a different type.',
      },

      NO_EMPTY_CHAR_SET: {
        category: 'lint/noEmptyCharacterClass',
        message: 'Empty character classes in regular expressions are not allowed',
      },

      NO_DUPLICATE_KEYS: (key: string) => ({
        category: 'lint/noDuplicateKeys',
        message: markup`Duplicate key <emphasis>${key}</emphasis>`,
      }),

      NO_DUPLICATE_CASE: (value: string) => ({
        category: 'lint/noDuplicateCase',
        message: markup`Duplicate case <emphasis>${value}</emphasis> not allowed.`,
      }),

      NO_DUPE_ARGS: (name: string) => ({
        category: 'lint/noDupeArgs',
        message: markup`Duplicate argument <emphasis>${name}</emphasis> in function definition`,
      }),

      NO_DELETE_VARS: {
        category: 'lint/noDeleteVars',
        message: 'Variables should not be deleted.',
      },

      NO_DEBUGGER: {
        category: 'lint/noDebugger',
        message: "Unexpected 'debugger' statement",
      },

      NO_COND_ASSIGN: {
        category: 'lint/noCondAssign',
        message: 'Cannot assign variable in loop condition',
      },

      NO_COMPARE_NEG_ZERO: (op: string) => ({
        category: 'lint/noCompareNegZero',
        message: `Do not use the '${op}' operator to compare against -0`,
        fixable: op === '===',
      }),

      NO_ASYNC_PROMISE_EXECUTOR: {
        category: 'lint/noAsyncPromiseExecutor',
        message: 'Promise executor functions should not be async.',
      },

      GETTER_RETURN: (got: string) => ({
        category: 'lint/getterReturn',
        message: `Expected a 'return' at end of a getter method but got ${got}`,
      }),

      NO_SETTER_RETURN: {
        category: 'lint/noSetterReturn',
        message: `Setter cannot return a value`,
      },

      EMPTY_BLOCKS: {
        category: 'lint/emptyBlocks',
        message: 'Empty block',
      },

      NO_ARGUMENTS: {
        category: 'lint/noArguments',
        message: "Use the rest parameters instead of 'arguments'",
      },

      DUPLICATE_REGEX_GROUP_NAME: (name: string) => ({
        category: 'lint/noDuplicateGroupNamesInRegularExpressions',
        message: `Duplicate group name <emphasis>${name}</emphasis> in regular expression`,
      }),

      NO_REFERENCE_TO_NON_EXISTING_GROUP: (name: string) => ({
        category: 'lint/noReferenceToNonExistingGroup',
        message: `Reference to non-existent group <emphasis>"${name}"</emphasis>`,
      }),

      DEFAULT_EXPORT_SAME_BASENAME: (
        {defaultName, defaultType, actualFilename, correctFilename}: {
          defaultName: string;
          defaultType: string;
          actualFilename: string;
          correctFilename: string;
        },
      ) => {
        let adviceMessage = '';

        if (defaultName === '*default*') {
          adviceMessage += 'The';
        } else {
            adviceMessage +=
            `Filename should be <emphasis>${correctFilename}</emphasis> or the`;
        }

          adviceMessage +=
          ` ${defaultType} name should be <emphasis>${actualFilename}</emphasis>`;

        return {
            category: 'lint/defaultExportSameBasename',
            message: `Filename and the name of a default ${defaultType} should match`,
            advice: [
              {
                type: 'log',
                category: 'info',
                message: adviceMessage,
              },
            ],
          };
      },
<<<<<<< HEAD
      RESTRICTED_GLOBALS: (globalName) => ({
        category: 'lint/restrictedGlobals',
        message: markup`The use of the existing global variable <emphasis>${globalName}</emphasis> is not allowed. Use local variable instead.`,
      }),
=======

      SORT_EXPORT_SPECIFIERS: {
        category: 'lint/sortImportExportSpecifiers',
        message: `Specifiers of the export declaration should be sorted alphabetically.`,
      },

      SORT_IMPORT_SPECIFIERS: {
        category: 'lint/sortImportExportSpecifiers',
        message: `Specifiers of the import declaration should be sorted alphabetically.`,
      },
>>>>>>> bdd7b9a5
    },

    PROJECT_MANAGER: {
      NO_VCS: (rootConfigLocation: undefined | DiagnosticLocation) => ({
        category: 'projectManager/vscMissing',
        message: "Can't find any version control for this project",
        advice: rootConfigLocation === undefined
          ? [
            {
              type: 'log',
              category: 'info',
              message: 'Version control root was set to the project root as it was not configured. To configure a different folder run',
            },
            {
              type: 'command',
              command: 'rome config set-directory vcs.root DIRECTORY_HERE',
            },
          ]
          : [
            {
              type: 'log',
              category: 'info',
              message: 'Version control root was set here',
            },
            {
              type: 'frame',
              location: rootConfigLocation,
            },
          ],
      }),

      DUPLICATE_PACKAGE: (packageName: string, existing: string) => ({
        category: 'projectManager/nameCollision',
        message: `Duplicate package name <emphasis>${packageName}</emphasis>`,
        advice: [
          {
            type: 'log',
            category: 'info',
            message: markup`Defined already by <filelink target="${existing}" />`,
          },
        ],
      }),

      HASTE_COLLISION: (hasteName: string, existing: string) => ({
        category: 'projectManager/nameCollision',
        message: `Found a haste collision for <emphasis>${hasteName}</emphasis>`,
        advice: [
          {
            type: 'log',
            category: 'info',
            message: markup`Defined already by <filelink emphasis target="${existing}" />`,
          },
        ],
      }),

      NOT_FOUND: {
        category: 'projectManager/missing',
        message: `Couldn't find a project`,
        advice: [
          {
            type: 'log',
            category: 'info',
            message: 'Run <command>rome init</command> in this folder to initialize a project',
          },
        ],
      },

      INCORRECT_CONFIG_FILENAME: (validFilenames: Array<string>) => ({
        category: 'projectManager/incorrectConfigFilename',
        message: markup`Invalid rome config filename, <emphasis>${validFilenames.join(
          ' or ',
        )}</emphasis> are the only valid filename`,
      }),
    },

    FORMAT: {
      DISABLED: {
        category: 'format/disabled',
        message: 'Format is disabled for this project'
        // TODO advice and better error message
        ,
      },
    },

    // @romejs/js-compiler
    COMPILER: {
      CLASSES_UNSUPPORTED: {
        category: 'compile/classes',
        message: "The classes transform doesn't know how to transform this",
      },

      JSX_NOT_XML: {
        category: 'compile/jsx',
        message: 'JSX is not XML',
      },
    },

    // @romejs/string-escape
    STRING_ESCAPE: {
      NOT_ENOUGH_CODE_POINTS: 'Not enough code point digits',
      INVALID_STRING_CHARACTER: 'Invalid string character (U+0000 to U+001F)',
      INVALID_HEX_DIGIT_FOR_ESCAPE: 'Invalid hex digit for unicode escape',
    },

    ANALYZE_DEPENDENCIES: {
      CJS_EXPORT_IN_ES: {
        category: 'analyzeDependencies/cjsExportInES',
        message: 'You cannot use CommonJS exports in an ES module',
      },
    },

    // @romejs/string-markup
    STRING_MARKUP: {
      UNCLOSED_STRING: 'Unclosed string',
      EXPECTED_CLOSING_TAG_NAME: 'Expected closing tag name',
      UNKNOWN_START: 'Unknown child start',
      EXPECTED_ATTRIBUTE_NAME: 'Expected attribute name',

      INCORRECT_CLOSING_TAG_NAME: (expected: string, got: string) => ({
        message: markup`Expected to close ${expected} but found ${got}`,
      }),

      UNCLOSED_TAG: (tagName: string, openLocation: DiagnosticLocation) => ({
        message: markup`Unclosed ${tagName} tag`,
        advice: [
          {type: 'log', category: 'info', message: 'Tag started here'},
          {
            type: 'frame',
            location: openLocation,
          },
        ],
      }),

      INVALID_ATTRIBUTE_NAME_FOR_TAG: (tagName: string, attributeName: string) => ({
        message: markup`${attributeName} is not a valid attribute name for <${tagName}>`,
      }),

      UNKNOWN_TAG_NAME: (tagName: string) => ({
        message: markup`Unknown tag name <emphasis>${tagName}</emphasis>`,
      }),
    },

    // @romejs/path-match
    PATH_MATCH: {
      INVALID_PATTERN_SEGMENT_PART: 'Invalid pattern segment part',
      INVALID_PATH_SEGMENT: 'Invalid path segment',
    },

    TESTS: {
      CANCELLED: {
        category: 'tests/cancelled',
        message: 'Test was cancelled',
      },

      UNDECLARED: {
        message: 'No tests declared in this file',
        category: 'tests/noneDeclared',
      },
    },

    SUPPRESSIONS: {
      UNUSED: {
        message: 'Unused suppression. Did not hide any errors.',
        category: 'suppressions/unused',
      },

      MISSING_SPACE: {
        category: 'suppressions/missingSpace',
        message: 'Missing space between prefix and suppression categories',
      },

      PREFIX_TYPO: (prefix: string, suggestion: string) => ({
        category: 'suppressions/incorrectPrefix',
        message: markup`Invalid suppression prefix <emphasis>${prefix}</emphasis>`,
        advice: [
          {
            type: 'log',
            category: 'info',
            message: `Did you mean <emphasis>${suggestion}</emphasis>?`,
          },
        ],
      }),

      DUPLICATE: (category: string) => ({
        category: 'suppressions/duplicate',
        message: markup`Duplicate suppression category <emphasis>${category}</emphasis>`,
      }),
    },

    SNAPSHOTS: {
      MISSING_NEWLINE_AFTER_CODE_BLOCK: 'Newline required after code block',
      MISSING_NEWLINE_BEFORE_CODE_BLOCK: 'Newline required before code block end',
      UNCLOSED_CODE_BLOCK: 'Unclosed code block',
      EXPECTED_CODE_BLOCK_AFTER_HEADING: 'Expected a code block after this heading',

      REDUNDANT: {
        category: 'tests/snapshots/redundant',
        message: 'Snapshot should not exist',
      },

      MISSING: {
        category: 'tests/snapshots/missing',
        message: 'Snapshot does not exist',
      },

      INCORRECT: (expected: string, got: string) => ({
        category: 'tests/snapshots/incorrect',
        message: 'Snapshots do not match',
        advice: [
          {
            type: 'diff',
            diff: stringDiff(expected, got),
          },
        ],
      }),
    },

    BUNDLER: {
      TOP_LEVEL_AWAIT_IN_LEGACY: {
        category: 'bundler/topLevelAwait',
        message: "This module contains a top level await which isn't supported in wrapper mode",
      },

      DETECTED_CYCLE: (
        localName: string,
        target: string,
        culprit: string,
        path: Array<string>,
      ) => {
        function formatPart(part: string, index?: number): string {
          const tagged = `<filelink target="${part}" />`;
          if (part === culprit) {
            return `<highlight i="0" legend>${tagged}</highlight>`;
          } else if (part === target) {
            return `<highlight i="1" legend>${tagged}</highlight>`;
          } else if (index === 0) {
            return `${tagged} <inverse>ENTRY</inverse>`;
          } else {
            return tagged;
          }
        }

        return {
            category: 'bundler/moduleCycle',
            message: `The variable <emphasis>${localName}</emphasis> won't be initialized yet`,
            advice: [
              {
                type: 'log',
                category: 'info',
                message: 'This is because the module it belongs to wont be executed yet. This is due to a circular dependency creating a module cycle.',
              },
              {
                type: 'log',
                category: 'info',
                message: `The likely cause is the file ${formatPart(culprit)} that was required by ${formatPart(
                  target,
                )} which created a circular dependency:`,
              },
              {
                type: 'list',
                reverse: true,
                ordered: true,
                list: path.map(formatPart),
              },
            ],
          };
      },
    },

    RESOLVER: {
      NOT_FOUND: (
        responseType: ResolverQueryResponseNotFound['type'],
        source: string,
        location: DiagnosticLocation,
      ) => {
        let messagePrefix = '';
        let category: DiagnosticCategory = 'resolver/notFound';

        switch (responseType) {
          case 'UNSUPPORTED': {
            messagePrefix = `Unsupported`;
            category = 'resolver/unsupported';
            break;
          }
          case 'MISSING': {
            messagePrefix = `Cannot find`;
            break;
          }
          case 'FETCH_ERROR': {
            messagePrefix = 'Failed to fetch';
            category = 'resolver/fetchFailed';
            break;
          }
        }

        return {
            message: messagePrefix +
              markup` <emphasis>${source}</emphasis> from <filelink emphasis target="${location.filename}" />`,
            category,
          };
      },

      IMPORT_TYPE_MISMATCH: (
        exportName: string,
        source: string,
        importedAsKing: string,
        actualKind: string,
        exportLoc: undefined | SourceLocation,
      ) => ({
        category: 'resolver/importTypeMismatch',
        message: `The export <emphasis>${exportName}</emphasis> in <filelink emphasis target="${source}" /> was incorrectly imported as a <emphasis>${importedAsKing}</emphasis> when it's actually a <emphasis>${actualKind}</emphasis>`,
        advice: exportLoc &&
          [
            {
              type: 'log',
              category: 'info',
              message: `Export was defined here in <filelink emphasis target="${exportLoc.filename}" />`,
            },

            {
              type: 'frame',
              location: exportLoc,
            },
          ],
      }),

      UNKNOWN_EXPORT: (
        name: string,
        source: string,
        exportedNames: Array<string>,
        formatExportedName: (name: string) => {
          location: undefined | DiagnosticLocation;
          source: undefined | string;
        },
      ) => ({
        message: `Couldn't find export <emphasis>${name}</emphasis> in <filelink emphasis target="${source}" />`,
        category: 'resolver/unknownExport',
        advice: exportedNames.length === 0
          ? [
            {
              type: 'log',
              category: 'info',
              message: "This file doesn't have any exports",
            },
          ]
          : buildSuggestionAdvice(
            name,
            exportedNames,
            {
              formatItem: (name) => {
                const {location, source} = formatExportedName(name);

                if (location !== undefined) {
                  if (location.start === undefined) {
                      name =
                      markup`<filelink target="${location.filename}">${name}</filelink>`;
                  } else {
                      name =
                      markup`<filelink target="${location.filename}" line="${location.start.line}" column="${location.start.column}">${name}</filelink>`;
                  }
                }

                if (source !== undefined) {
                    name +=
                    markup` <dim>(from <filelink target="${source}" />)</dim>`;
                }

                return name;
              },
            },
          ),
      }),

      UNKNOWN_EXPORT_POSSIBLE_UNEXPORTED_LOCAL: (
        name: string,
        source: string,
        location: SourceLocation,
      ) => ({
        message: markup`Couldn't find export <emphasis>${name}</emphasis> in <filelink emphasis target="${source}" />`,
        category: 'resolver/unknownExport',
        advice: [
          {
            type: 'log',
            category: 'info',
            message: markup`However we found a matching local variable in <filelink emphasis target="${location.filename}" />. Did you forget to export it?`,
          },
          {
            type: 'frame',
            location,
          },
        ],
      }),
    },

    SPDX: {
      UNKNOWN_LICENSE: (id: string, knownLicenses: Array<string>) => ({
        message: markup`Unknown SPDX license <emphasis>${id}</emphasis>`,
        advice: buildSuggestionAdvice(id, knownLicenses),
      }),

      VALID_LICENSE_WITH_MISSING_DASH: (possibleCorrectLicense: string) => ({
        message: `Missing dash between SPDX license name and version`,
        advice: [
          {
            type: 'log',
            category: 'info',
            message: `Did you mean <emphasis>${possibleCorrectLicense}</emphasis>?`,
          },
        ],
      }),

      WITH_RIGHT_LICENSE_ONLY: 'Only a license id can be on the right side of a WITH',

      OPERATOR_NOT_BETWEEN_EXPRESSION: 'Can only use AND/OR in between an expression',

      PLUS_NOT_AFTER_LICENSE: 'A plus can only come after a license id',

      UNOPENED_PAREN: 'Nothing open to close',
    },

    // @romejs/js-parser
    JS_PARSER: {
      FLOW_ANNOTATION_WITH_TYPESCRIPT_ENABLED: 'Cannot have a @flow annotation comment when TypeScript syntax has been enabled',
      UNTERMINATED_BLOCK_COMMENT: 'Unterminated comment',
      UNTERMINATED_JSX_STRING: 'Unterminated string constant',
      INVALID_UNICODE_ESCAPE: 'Invalid Unicode escape',
      EXPECTED_UNICODE_ESCAPE: 'Expecting Unicode escape sequence \\uXXXX',
      BAD_HEX_ESCAPE: 'Bad character escape sequence',
      OCTAL_IN_STRICT_MODE: 'Octal literal in strict mode',
      UNTERMINATED_TEMPLATE: 'Unterminated template',
      UNTERMINATED_STRING: 'Unterminated string constant',
      OUT_OF_BOUND_CODE_POINT: 'Code point out of bounds',
      IDENTIFIER_AFTER_NUMBER: 'Identifier directly after number',
      OCTAL_BIGINT: "A bigint can't be an octal",
      DECIMAL_BIGINT: "A bigint can't have a decimal",
      INVALID_NUMBER: 'Invalid number',
      LEGACY_OCTAL_IN_STRICT_MODE: 'Legacy octal literals are not allowed in strict mode',
      INVALID_INT_TOKEN: 'Invalid or unexpected int token',
      UNICODE_ESCAPE_IN_REGEX_FLAGS: "Regular expression flags can't contain unicode escapes",
      UNTERMINATED_REGEX: 'Unterminated regular expression',
      DANGLING_BACKSLASH_IN_REGEX: 'Dangling backslash in a regular expression',
      EXPECTED_RELATIONAL_OPERATOR: 'Expected relational operator',
      UNEXPECTED_SPACE: 'Unexpected space',
      EXPECTED_SEMI_OR_LINE_TERMINATOR: 'Expected a semicolon or a line terminator',
      GET_SET_CLASS_CONSTRUCTOR: "Constructor can't have get/set modifier",
      ASYNC_CLASS_CONSTRUCTOR: 'Constructor cannot be async',
      GENERATOR_CLASS_CONSTRUCTOR: 'Constructor cannot be a generator',
      DUPLICATE_CLASS_CONSTRUCTOR: 'Duplicate constructor in the same class',
      UNKNOWN_CLASS_PROPERTY_START: 'Unknown class property start',
      CLASS_STATIC_PROTOTYPE_PROPERTY: 'Classes may not have static property named prototype',
      CLASS_PRIVATE_FIELD_NAMED_CONSTRUCTOR: "Classes may not have a private field named '#constructor'",
      CLASS_PROPERTY_NAME_CONSTRUCTOR: "Classes may not have a non-static field named 'constructor'",
      PROTO_PROP_REDEFINITION: 'Redefinition of __proto__ property',
      MISSING_CONDITIONAL_SEPARATOR: 'Missing conditional expression consequent separator',
      WRAP_EXPONENTIATION: 'Illegal expression. Wrap left hand side or entire exponentiation in parentheses.',
      DELETE_LOCAL_VARIABLE_IN_STRICT: 'Deleting local variable in strict mode',
      DELETE_PRIVATE_FIELD: 'Deleting a private field is not allowed',
      TAGGED_TEMPLATE_IN_OPTIONAL_CHAIN: 'Tagged Template Literals are not allowed in optionalChain',
      YIELD_NAME_IN_GENERATOR: "Can not use 'yield' as identifier inside a generator",
      AWAIT_NAME_IN_ASYNC: "Can not use 'await' as identifier inside an async function",
      EMPTY_PARENTHESIZED_EXPRESSION: 'Parenthesized expression didnt contain anything',
      AWAIT_IN_ASYNC_PARAMS: 'await is not allowed in async function parameters',
      YIELD_IN_GENERATOR_PARAMS: 'yield is not allowed in generator parameters',
      PARENTHESIZED_FUNCTION_PARAMS: "Function parameters can't be parenthesized",
      NEW_WITH_TYPESCRIPT_TYPE_ARGUMENTS_NO_PARENS: 'In TypeScript, a new expression with type arguments must have parens',
      INVALID_TEMPLATE_ESCAPE: 'Invalid escape sequence in template',
      EXPECTED_IDENTIFIER: 'Expected an identifier',
      IMPORT_EXACT_ARGUMENTS: 'import() requires exactly one argument',
      IMPORT_TRAILING_COMMA: 'Trailing comma is disallowed inside import(...) arguments',
      IMPORT_SPREAD: 'Spread is not allowed in import()',
      IMPORT_NEW_CALLEE: 'Cannot use new with import(...)',
      SUPER_OUTSIDE_METHOD: 'super is only allowed in object methods and classes',
      INVALID_SUPER_SUFFIX: 'Invalid super suffix operator',
      AWAIT_OUTSIDE_ASYNC: "Can't use await outside of an async function",
      AWAIT_STAR: 'await* has been removed from the async functions proposal. Use Promise.all() instead.',
      NEW_TARGET_OUTSIDE_CLASS: 'new.target can only be used in functions or class properties',
      MULTIPLE_DESTRUCTURING_RESTS: 'Cannot have multiple rest elements when destructuring',
      TRAILING_COMMA_AFTER_REST: 'A trailing comma is not permitted after the rest element',
      GETTER_WITH_PARAMS: 'getter should have no parameters',
      SETTER_WITH_REST: 'setter function argument must not be a rest parameter',
      SETTER_NOT_ONE_PARAM: 'setter should have exactly one param',
      ASYNC_GETTER_SETTER: "An object setter/getter can't be async",
      GENERATOR_GETTER_SETTER: "An object setter/getter can't be a generator",
      ARGUMENTS_IN_CLASS_FIELD: "'arguments' is not allowed in class field initializer",
      NON_SIMPLE_PARAM_IN_EXPLICIT_STRICT_FUNCTION: 'Non-simple parameter in strict mode',
      STRICT_DIRECTIVE_IN_NON_SIMPLE_PARAMS: "Illegal 'use strict' directive in function with non-simple parameter list",
      OBJECT_PROPERTY_WITH_TYPE_PARAMETERS: 'Object property cannot have type parameters',
      ILLEGAL_VARIANCE: 'Variance is not allowed here',
      OBJECT_METHOD_IN_PATTERN: "Object methods aren't allowed in object patterns",
      IMPORT_META_OUTSIDE_MODULE: `import.meta may only appear in a module`,
      EXPECTED_ARROW_AFTER_ASYNC_TYPE_PARAMS: 'Expected arrow because we are a possible async arrow and type annotated parameters were present',
      INVALID_OBJECT_PATTERN_PROP: 'Invalid property node for object pattern',
      ASYNC_OBJECT_METHOD_LINE_BREAK: "There shouldn't be any newlines between async and the rest of the function",
      SPACE_BETWEEN_PRIVATE_HASH: 'Unexpected space between # and identifier',
      CONFUSING_CALL_ARGUMENT: 'Function parameter type annotation? Possibly forgot curlies around an object. Possibly forgot async keyword.',
      EXPECTED_ARROW_AFTER_TYPE_PARAMS: 'Expected an arrow function after this type parameter declaration',
      REQUIRED_CLASS_NAME: 'Class name is required',
      JSX_ELEM_TYPE_ARGUMENTS_OUTSIDE_TS: 'JSX element type arguments are only allowed in TS',
      UNWRAPPED_ADJACENT_JHX: `Adjacent JSX elements must be wrapped in an enclosing tag. Did you want a JSX fragment <>...</>?`,
      CONFUSED_OR: 'Unexpected ||, did you mean just |?',
      INVALID_ASSIGNMENT_TARGET: 'Not a valid assignment target',
      IMPORT_KIND_SPECIFIER_ON_IMPORT_DECLARATION_WITH_KIND: 'The `type` and `typeof` keywords on named imports can only be used on regular `import` statements. It cannot be used with `import type` or `import typeof` statements',
      DESTRUCTURING_IN_IMPORT: 'ES2015 named imports do not destructure. Use another statement for destructuring after the import.',
      IMPORT_TYPE_STAR: 'import * is not allowed',
      IMPORT_MISSING_SOURCE: 'import missing a source',
      EXPORT_TYPE_NAMESPACE: "Can't have a type export namespacer specifier",
      EXPORT_MISSING_FROM: 'Expected `from` for an export node',
      EXPORT_FROM_NOT_STRING: 'Export from only allows strings',
      BINDING_MEMBER_EXPRESSION: 'Binding member expression',
      INVALID_OBJECT_PATTERN_PROPERTY: 'Not a valid assignment object pattern property',
      OBJECT_PATTERN_CANNOT_CONTAIN_METHODS: 'Object pattern cannot contains methods',
      INVALID_ASSIGNMENT_PATTERN_OPERATOR: "Only '=' operator can be used for specifying default value.",
      INVALID_OBJECT_REST_ARGUMENT: "Invalid rest operator's argument",
      INVALID_EXPORT_DEFAULT: 'Only expressions, functions or classes are allowed as the `default` export.',
      INVALID_EXPORT_DECLARATION: 'Invalid export declaration',
      DESTRUCTURING_REST_ELEMENT_NOT_LAST: `The rest element has to be the last element when destructuring`,
      REST_INVALID_ARGUMENT: "Invalid rest operator's argument",
      EXPORT_ASYNC_NO_FUNCTION_KEYWORD: 'Started with `export async` so we expected to receive an async function but no function keyword was found',
      TYPE_CAST_WITHOUT_ANNOTATION: 'Type cast expression has no type annotation. Did you mean for this to be a function parameter?',
      TYPE_CAST_CANNOT_BE_OPTIONAL: 'Type cast expressions cannot be optional. Did you mean for this to be a function parameter?',
      TYPE_CAST_EXPECTED_PARENS: 'The type cast expression is expected to be wrapped with parentheses',
      FLOW_SPACE_BETWEEN_PERCENT_CHECKS: 'Spaces between \xb4%\xb4 and \xb4checks\xb4 are not allowed here.',
      FLOW_BAD_UNDERSCORE_NAME: '`_` is only allowed as a type argument to call or new',
      FLOW_UNINFERRABLE_PREDICATE_ON_FUNCTION: 'Predicate function declarations need to declare a predicate expression',
      FLOW_DECLARE_MODULE_IN_DECLARE_MODULE: '`declare module` cannot be used inside another `declare module`',
      FLOW_UNKNOWN_DECLARATION_START: 'Unknown start to Flow declaration',
      FLOW_IMPORT_KINDLESS_IN_DECLARE_MODULE: 'Imports within a `declare module` body must always be `import type` or `import typeof`',
      FLOW_MIXED_DECLARE_EXPORTS: 'Found both `declare module.exports` and `declare export` in the same module. Modules can only have 1 since they are either an ES module or they are a CommonJS module',
      FLOW_DUPLICATE_DECLARE_MODULE_EXPORTS: 'Duplicate `declare module.exports` statement',
      FLOW_DISALLOW_DEFAULT_TYPE_PARAMETER: 'Default type parameters arent allowed here',
      FLOW_DISALLOWED_SPREAD: 'Spread operator cannot appear in class or interface definitions',
      FLOW_DEFAULT_TYPE_PARAMETER_REQUIRED: 'Type parameter declaration needs a default, since a preceding type parameter declaration has a default.',
      FLOW_INEXACT_SYNTAX_NOT_ALLOWED: 'Explicit inexact syntax is only allowed inside inexact objects',
      FLOW_INEXACT_CANNOT_APPEAR_IN_EXPLICIT_EXACT: 'Explicit inexact syntax cannot appear inside an explicit exact object type',
      FLOW_INEXACT_MUST_BE_AT_END: 'Explicit inexact syntax must appear at the end of an inexact object',
      FLOW_TYPE_CAST_IN_TS: "Flow type cast expressions aren't allowed in TypeScript",
      TYPE_NUMERIC_LITERAL_PLUS: 'Numeric literal type annotations cannot stand with a +, omit it instead',
      TYPE_NUMERIC_LITERAL_EXPECTED: `Unexpected token, expected "number"`,
      FLOW_INVALID_ASYNC_ARROW_WITH_TYPE_PARAMS: 'Invalid async arrow with type parameters',
      FLOW_UNKNOWN_PRIMARY_START: 'Unknown flow primarty type start',
      FLOW_UNKNOWN_DECLARE_EXPORT_START: 'No valid start for Flow declare export declaration found',
      FLOW_DECLARE_MODULE_INVALID_CHILD: 'Only declares and type imports are allowed inside declare module',
      JSX_INVALID_ATTRIBUTE_VALUE: 'JSX attribute value should be either an expression or a quoted JSX text',
      JSX_UNCLOSED_SELF_CLOSING_TAG: 'Unclosed JSX element open',
      JSX_UNCLOSED_CLOSING_TAG: 'Unclosed JSX element close',
      JSX_EMPTY_ATTRIBUTE_VALUE: 'JSX attribute cannot be an empty expression',
      JSX_UNKNOWN_IDENTIFIER_TOKEN: 'Unknown JSX identifier token',
      TS_IMPORT_ARG_NOT_STRING: 'Argument in a type import must be a string literal',
      TS_CONSTANT_NOT_LITERAL: 'Only literal values are allowed as a constant type',
      TS_INVALID_SIGNATURE_BINDING_NODE: 'Invalid node in signature binding list',
      TS_REQUIRED_FOLLOWS_OPTIONAL: 'A required element cannot follow an optional element.',
      TS_TEMPLATE_LITERAL_WITH_SUBSTITUION: 'Template literal types cannot have any substitution',
      TS_UNKNOWN_NON_ARRAY_START: 'Unknown TS non array type start',
      TS_INVALID_READONLY_MODIFIER: "'readonly' type modifier is only permitted on array and tuple literal types.",
      TS_EXTERNAL_MODULE_REFERENCE_ARG_NOT_STRING: 'TypeScript require() must have a single string argument',
      TS_UNKNOWN_DECLARE_START: 'Unknown TypeScript declare start',
      TS_UNEXPECTED_CAST_IN_PARAMETER_POSITION: 'Unexpected type cast in parameter position',
      TS_DISABLED_BUT_ACCESSIBILITY_OR_READONLY: 'Accessibility and readonly syntax found but TS is not enabled',
      TS_PARAMETER_PROPERTY_BINDING_PATTERN: 'A parameter property may not be declared using a binding pattern.',
      TYPE_ANNOTATION_AFTER_ASSIGNMENT: 'Type annotations must come before default assignments, e.g. instead of `age = 25: number` use `age: number = 25`',
      TYPE_BINDING_PARAMETER_OPTIONAL: 'A binding pattern parameter cannot be optional in an implementation signature.',
      ILLEGAL_FUNCTION_IN_STRICT: 'In strict mode code, functions can only be declared at top level or inside a block',
      ILLEGAL_FUNCTION_IN_NON_STRICT: 'In non-strict mode code, functions can only be declared at top level, inside a block, or as the body of an if statement',
      ILLEGAL_GENERATOR_DEFINITION: 'Generators can only be declared at the top level or inside a block',
      ILLEGAL_ASYNC_DEFINITION: 'Async functions can only be declared at the top level or inside a block',
      LEXICAL_DECLARATION_IN_SINGLE_STATEMENT_CONTEXT: 'Lexical declaration cannot appear in a single-statement context',
      IMPORT_EXPORT_MUST_TOP_LEVEL: "'import' and 'export' may only appear at the top level",
      REGULAR_FOR_AWAIT: "Can't have an await on a regular for loop",
      RETURN_OUTSIDE_FUNCTION: "'return' outside of function",
      MULTIPLE_DEFAULT_CASE: 'Multiple default clauses',
      SWITCH_STATEMENT_OUTSIDE_CASE: 'Statement outside of a case or default block',
      NEWLINE_AFTER_THROW: 'Illegal newline after throw',
      TRY_MISSING_FINALLY_OR_CATCH: 'Missing catch or finally clause',
      INVALID_LABEL_DECLARATION: 'Invalid labeled declaration',
      WITH_IN_STRICT: "'with' in strict mode",
      OCTAL_IN_STRICT: 'Octal literal in strict mode',
      FOR_IN_OF_WITH_INITIALIZER: 'Loop variable declaration may not have an initializer',
      CONST_WITHOUT_INITIALIZER: 'A constant must have an initializer',
      COMPLEX_BINDING_WITHOUT_INITIALIZER: 'Complex binding patterns require an initialization value',
      ACCESSOR_WITH_TYPE_PARAMS: 'An accessor cannot have type parameters',
      UNEXPECTED_SPREAD: 'Unexpected spread',

      DUPLICATE_LABEL: (label: string, loc: undefined | SourceLocation) => ({
        message: markup`Label <emphasis>${label}</emphasis> is already declared`,
        advice: buildDuplicateLocationAdvice([loc]),
      }),

      UNKNOWN_LABEL: (label: undefined | string) => ({
        message: label === undefined
          ? 'No loop label found'
          : markup`Unknown label <emphasis>${label}</emphasis>`,
      }),

      IMPORT_EXPORT_IN_SCRIPT: (manifestPath: string) => ({
        message: `<emphasis>import</emphasis> and <emphasis>export</emphasis> can only appear in a module`,
        advice: [
          // TODO this advice is pointless if you have syntax extensions enabled

          {
            type: 'log',
            category: 'info',
            message: 'Change the extension to <emphasis>.mjs</emphasis> to turn this file into a module',
          },
          {
            type: 'log',
            category: 'info',
            message: `Add <emphasis>"type": "module"</emphasis> to your <filelink emphasis target="${manifestPath}" />`,
          },
        ],
      }),

      SUPER_CALL_OUTSIDE_CONSTRUCTOR: {
        message: 'super() is only valid inside a class constructor of a subclass',
        advice: [
          {
            type: 'log',
            category: 'info',
            message: "Maybe a typo in the method name ('constructor') or not extending another class?",
          },
        ],
      },

      JSX_DISABLED: {
        message: "JSX syntax isn't enabled",
        advice: [
          {
            type: 'log',
            category: 'info',
            message: 'Are you using <emphasis>TypeScript</emphasis>? Change the file extension to <emphasis>.tsx</emphasis>',
          },
          {
            type: 'log',
            category: 'info',
            message: 'Are you using <emphasis>Flow</emphasis>? Add a <emphasis>@flow</emphasis> comment annotation to the top of the file',
          },
          {
            type: 'log',
            category: 'info',
            message: 'Not using either? Change the file extension to <emphasis>.jsx</emphasis>',
          }
          // TODO you can also add `@jsx whatever` at the top of a file
          ,
        ],
      },

      JSX_IN_TS_EXTENSION: {
        message: "JSX isn't allowed in regular TypeScript files",
        advice: [
          {
            type: 'log',
            category: 'info',
            message: 'Change the file extension to <emphasis>.tsx</emphasis> to enable JSX support',
          },
        ],
      },

      INVALID_PARENTEHSIZED_LVAL: (patternType: undefined | 'object' | 'array') => ({
        message: 'Invalid parenthesized binding',
        advice: patternType === 'object' ? [
          {
            type: 'log',
            category: 'info',
            message: 'Did you use `({a}) = 0` instead of `({a} = 0)`?',
          },
        ] : patternType === 'array' ? [
          {
            type: 'log',
            category: 'info',
            message: 'Did you use `([a]) = 0` instead of `([a] = 0)`?',
          },
        ] : [],
      }),

      EXPECTED_COMMA_SEPARATOR: (context: string) => ({
        message: `Expected a comma to separate items in ${context}`,
      }),

      INVALID_LEFT_HAND_SIDE: (context: string) => ({
        message: `Invalid left-hand side in ${context}`,
      }),

      TS_EMPTY_LIST: (descriptor: string) => ({
        message: `${descriptor} list cannot be empty`,
      }),

      JSX_EXPECTED_CLOSING_TAG: (name: string, openingLoc: SourceLocation) => ({
        message: `Expected a corresponding JSX closing tag for <emphasis>${name}</emphasis>`,
        advice: buildJSXOpeningAdvice(name, openingLoc),
      }),

      JSX_EXPECTED_CLOSING_FRAGMENT_TAG: (
        name: string,
        openingLoc: SourceLocation,
      ) => ({
        message: 'Expected JSX closing fragment tag',
        advice: buildJSXOpeningAdvice(name, openingLoc),
      }),

      JSX_UNKNOWN_CHILD_START: (name: string, openingLoc: SourceLocation) => ({
        message: 'Unknown JSX children start',
        advice: buildJSXOpeningAdvice(name, openingLoc),
      }),

      JSX_UNCLOSED_ELEMENT: (name: string, openingLoc: SourceLocation) => ({
        message: 'Unclosed JSX element',
        advice: buildJSXOpeningAdvice(name, openingLoc),
      }),

      FLOW_RESERVED_TYPE: (word: string) => ({
        message: `Cannot overwrite primitive type ${word}`,
      }),

      FLOW_DECLARE_EXPORT_UNSUPPORTED: (label: string, suggestion: string) => ({
        message: `\`declare export ${label}\` is not supported. Use \`${suggestion}\` instead`,
      }),

      FLOW_REQUIRED: (label: string) => ({
        message: `A ${label} is only valid inside of a Flow file`,
        advice: [
          {
            type: 'log',
            category: 'info',
            message: 'To enable <emphasis>Flow</emphasis> support, add a <emphasis>@flow</emphasis> comment annotation to the top of the file',
          },
        ],
      }),

      TS_REQUIRED: (label: string) => ({
        message: `A ${label} is only valid inside of a TypeScript file`,
        advice: [
          {
            type: 'log',
            category: 'info',
            message: 'To enable <emphasis>TypeScript</emphasis> support, the file extension should end in <emphasis>.ts</emphasis> or <emphasis>.tsx</emphasis>',
          },
        ],
      }),

      FLOW_OR_TEST_REQUIRED: (label: string) => ({
        message: `A ${label} is only valid inside of a TypeScript or Flow file`,
        advice: [
          {
            type: 'log',
            category: 'info',
            message: 'Did you mean <emphasis>TypeScript</emphasis>? Change the file extension to <emphasis>.ts</emphasis> or <emphasis>.tsx</emphasis>',
          },
          {
            type: 'log',
            category: 'info',
            message: 'Did you mean <emphasis>Flow</emphasis>? Add a <emphasis>@flow</emphasis> comment annotation to the top of the file',
          },
        ],
      }),

      DUPLICATE_EXPORT: (name: string, existing: SourceLocation) => ({
        message: name === 'default'
          ? 'Only one default export allowed per module.'
          : `\`${name}\` has already been exported. Exported identifiers must be unique.`,
        advice: buildDuplicateLocationAdvice([existing]),
      }),

      NEW_IN_OPTIONAL_CHAIN: (responsiblePointer?: DiagnosticLocation) => ({
        message: 'constructors in/after an Optional Chain are not allowed',
        advice: responsiblePointer && [
          {
            type: 'log',
            category: 'info',
            message: 'Optional chain member responsible',
          },
          {
            type: 'frame',
            location: responsiblePointer,
          },
        ],
      }),

      UNKNOWN_EXPRESSION_ATOM_START: (context: string) => ({
        message: `Unknown start to an ${context}`,
      }),

      INVALID_META_PROPERTY: (metaName: string, propertyName: string) => ({
        message: `The only valid meta property for ${metaName} is ${metaName}.${propertyName}`,
      }),

      ARGUMENT_CLASH_IN_STRICT: (name: string, loc: undefined | SourceLocation) => ({
        message: markup`Argument <emphasis>${name}</emphasis> name clash in strict mode`,
        advice: buildDuplicateLocationAdvice([loc]),
      }),

      RESERVED_WORD: (word: string) => ({
        message: `${word} is a reserved word`,
      }),

      UNEXPECTED_KEYWORD: (keyword: string) => ({
        message: `Unexpected keyword ${keyword}`,
      }),

      UNEXPECTED_TOKEN: (
        expected: undefined | string,
        possibleShiftMistake: boolean,
      ) => ({
        message: expected === undefined
          ? 'Unexpected token'
          : `Unexpected token, expected ${expected}`,
        advice: possibleShiftMistake ? [
          {
            type: 'log',
            category: 'info',
            message: `Did you accidently hold shift?`,
          },
        ] : [],
      }),

      EXPECTED_CLOSING: (
        name: string,
        char: string,
        location: DiagnosticLocation,
      ) => ({
        message: `Unclosed ${name}`,

        advice: [
          {
            type: 'log',
            category: 'info',
            message: `We expected to find the closing character <emphasis>${char}</emphasis> here`,
          },
          {
            type: 'frame',
            location,
          },
        ],
      }),

      EXPECTED_KEYWORD: (keyword: string) => ({
        message: markup`Expected keyword ${keyword}`,
      }),

      ESCAPE_SEQUENCE_IN_WORD: (word: string) => ({
        message: markup`${word} can't contain a unicode escape`,
      }),

      EXPECTED_ENABLE_SYNTAX: (syntaxName: string) => ({
        message: markup`Expected ${syntaxName} syntax to be enabled`,
      }),

      UNEXPECTED_HASH: (exclamationFollowed: boolean) => ({
        message: 'Unexpected character #',
        advice: exclamationFollowed
          ? [
            {
              type: 'log',
              category: 'info',
              message: 'Did you want to write a hashbang? A hashbang can only be the first thing in a file.',
            },
          ]
          : [],
      }),

      UNEXPECTED_UNICODE_CHARACTER: (
        char: string,
        unicodeName: string,
        equivalentChar: string,
        equivalentName: string,
      ) => ({
        message: markup`Unexpected Unicode character '<emphasis>${char}</emphasis>' (<emphasis>${unicodeName}</emphasis>)`,

        advice: [
          {
            type: 'log',
            category: 'info',
            message: markup`Did you mean '<emphasis>${equivalentChar}</emphasis>' (<emphasis>${equivalentName}</emphasis>)? Both characters look the same, but are not.`,
          },
        ],
      }),

      EXPECTED_NUMBER_IN_RADIX: (radix: number) => ({
        message: `Expected number in radix ${String(radix)}`,
      }),

      INVALID_IDENTIFIER_NAME: (name: string) => ({
        message: `Invalid identifier ${name}`,
      }),

      ESCAPE_SEQUENCE_IN_KEYWORD: (keyword: string) => ({
        message: `Escape sequence in keyword ${keyword}`,
      }),
    },

    // @romejs/js-analysis
    TYPE_CHECK: {
      NOT_CALLABLE: {
        category: 'typeCheck/uncallable',
        message: `This type isn't callable`,
      },

      INCOMPATIBILITY: (upper: string, originLoc: undefined | SourceLocation) => ({
        category: 'typeCheck/incompatible',
        message: 'Type incompatibility found',
        advice: [
          {
            type: 'log',
            category: 'error',
            message: `This type is incompatible with expected type of`,
          },

          originLoc === undefined ? {
            type: 'log',
            category: 'info',
            message: upper,
          } : {
            type: 'frame',
            location: {
              ...originLoc,
              marker: upper,
            },
          },
        ],
      }),

      UNKNOWN_IMPORT: (
        importedName: string,
        source: string,
        possibleNames: Array<string>,
      ) => ({
        category: 'typeCheck/unknownImport',
        message: `Unknown import '${importedName}' in '${source}'`,
        advice: buildSuggestionAdvice(importedName, possibleNames),
      }),

      UNKNOWN_PROP: (key: string, possibleNames: Array<string>) => ({
        message: markup`Property ${key} not found in`,
        category: 'typeCheck/unknownProperty',
        advice: buildSuggestionAdvice(key, possibleNames),
      }),

      UNDECLARED_VARIABLE: (name: string, possibleNames: Array<string>) => ({
        category: 'typeCheck/undeclaredVariable',
        message: markup`Undeclared variable ${name}`,
        advice: buildSuggestionAdvice(name, possibleNames),
      }),

      NOT_EXHAUSTIVE: (only: string, target: string) => ({
        category: 'typeCheck/notExhaustive',
        //message += `but allows ${this.extraenous.map(type => this.utils.humanize(type)).join(' | ')}`;
        message: `Expected only a ${only} but got ${target}`,
      }),

      MISSING_CONDITION: (missing: Array<string>) => ({
        category: 'typeCheck/missingCondition',
        message: `Missing the conditions ${missing.join(', ')}`,
      }),
    },

    // @romejs/consume
    CONSUME: {
      SET_PROPERTY_NON_OBJECT: 'Attempted to set a property on a non-object',
      EXPECTED_JSON_VALUE: 'Expected a JSON value',
      EXPECTED_OBJECT: 'Expected object',
      EXPECTED_ARRAY: 'Expected array',
      EXPECTED_DATE: 'Expected a date',
      EXPECTED_BOOLEAN: 'Expected a boolean',
      EXPECTED_STRING: 'Expected a string',
      EXPECTED_BIGINT: 'Expected a bigint',
      EXPECTED_NUMBER: 'Expected a number',
      EXPECTED_URL: 'Expected a URL',
      EXPECTED_VALID_NUMBER: 'Expected valid number',
      EXPECTED_ABSOLUTE_PATH: 'Expected an absolute file path',
      EXPECTED_RELATIVE_PATH: 'Expected a relative file path',
      EXPECTED_EXPLICIT_RELATIVE_PATH: 'Expected an explicit relative file path. This is one that starts with <emphasis>./</emphasis> or <emphasis>../</emphasis>',
      INVALID: 'Invalid value',

      EXPECTED_NUMBER_BETWEEN: (min: UnknownNumber, max: UnknownNumber) => ({
        message: `Expected number between ${min} and ${max}`,
      }),

      EXPECTED_NUMBER_HIGHER: (num: UnknownNumber) => ({
        message: `Expected number higher than ${num}`,
      }),

      EXPECTED_NUMBER_LOWER: (num: UnknownNumber) => ({
        message: `Expected number lower than ${num}`,
      }),

      INVALID_STRING_SET_VALUE: (value: string, validValues: Array<string>) => ({
        message: markup`Invalid value <emphasis>${value}</emphasis>`,
        advice: [
          {
            type: 'log',
            category: 'info',
            message: 'Possible values are',
          },
          {
            type: 'list',
            list: validValues.map((str) => escapeMarkup(str)),
          },
        ],
      }),

      UNUSED_PROPERTY: (
        key: string,
        type: string,
        knownProperties: Array<string>,
      ) => ({
        message: markup`Unknown <emphasis>${key}</emphasis> ${type}`,
        advice: buildSuggestionAdvice(key, knownProperties, {
          ignoreCase: true,
        }),
      }),
    },

    // @romejs/codec-js-manifest
    MANIFEST: {
      TOO_MANY_HASH_PARTS: 'Too many hashes',
      MISSING_HOSTED_GIT_USER: 'Missing user',
      MISSING_HOSTED_GIT_REPO: 'Missing repo',
      TOO_MANY_HOSTED_GIT_PARTS: 'Expected only 2 parts',
      EMPTY_NPM_PATTERN: 'Missing rest of npm dependency pattern',
      TOO_MANY_NPM_PARTS: 'Too many @ signs',
      STRING_BIN_WITHOUT_NAME: 'A string bin is only allowed if the manifest has a name property',
      MISSING_REPO_URL: 'Missing repo URL',
      MIXED_EXPORTS_PATHS: 'Cannot mix a root conditional export with relative paths',
      NAME_EXCEEDS: `cannot exceed 214 characters`,
      INVALID_NAME_START: `cannot start with a dot or underscore`,
      ORG_WITH_NO_PACKAGE_NAME: `contains an org but no package name`,
      ORG_TOO_MANY_PARTS: `contains too many name separators`,
      REDUNDANT_ORG_NAME_START: 'Redundant <emphasis>@</emphasis> in org name',

      INVALID_NAME_CHAR: (char: string) => ({
        message: markup`The character <emphasis>${char}</emphasis> isn't allowed`,
      }),

      INCORRECT_CASING: (typoKey: string, correctKey: string) => ({
        message: `${typoKey} has incorrect casing, should be ${correctKey}`,
      }),

      INCORRECT_CAMEL_CASING: (typoKey: string, correctKey: string) => ({
        message: `${typoKey} isn't correctly camel cased when it should be ${correctKey}`,
      }),

      TYPO: (typoKey: string, correctKey: string) => ({
        message: `${typoKey} is a typo of ${correctKey}`,
      }),
    },

    // @romejs/project
    PROJECT_CONFIG: {
      BOOLEAN_CATEGORY: (enabled: boolean) => ({
        message: `Expected an object here but got a boolean`,
        advice: [
          {
            type: 'log',
            category: 'info',
            message: `You likely wanted \`{"enabled": ${String(enabled)}}\` instead`,
          },
        ],
      }),

      RECURSIVE_CONFIG: 'Recursive config',
    },
  },
);<|MERGE_RESOLUTION|>--- conflicted
+++ resolved
@@ -591,12 +591,11 @@
             ],
           };
       },
-<<<<<<< HEAD
+
       RESTRICTED_GLOBALS: (globalName) => ({
         category: 'lint/restrictedGlobals',
         message: markup`The use of the existing global variable <emphasis>${globalName}</emphasis> is not allowed. Use local variable instead.`,
       }),
-=======
 
       SORT_EXPORT_SPECIFIERS: {
         category: 'lint/sortImportExportSpecifiers',
@@ -607,7 +606,6 @@
         category: 'lint/sortImportExportSpecifiers',
         message: `Specifiers of the import declaration should be sorted alphabetically.`,
       },
->>>>>>> bdd7b9a5
     },
 
     PROJECT_MANAGER: {
