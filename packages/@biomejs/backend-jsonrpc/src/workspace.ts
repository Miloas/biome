// Generated file, do not edit by hand, see `xtask/codegen`
import type { Transport } from "./transport";
export interface SupportsFeatureParams {
	feature: FeatureName[];
	path: RomePath;
}
export type FeatureName = "Format" | "Lint" | "OrganizeImports";
export interface RomePath {
	path: string;
}
export interface SupportsFeatureResult {
	reason?: SupportKind;
}
export type SupportKind =
	| "Supported"
	| "Ignored"
	| "Protected"
	| "FeatureNotEnabled"
	| "FileNotSupported";
export interface UpdateSettingsParams {
	configuration: Configuration;
	gitignore_matches: string[];
	vcs_base_path?: string;
}
/**
 * The configuration that is contained inside the file `biome.json`
 */
export interface Configuration {
	/**
	 * A field for the [JSON schema](https://json-schema.org/) specification
	 */
	$schema?: string;
	/**
	 * Specific configuration for the Css language
	 */
	css?: CssConfiguration;
	/**
	 * A list of paths to other JSON files, used to extends the current configuration.
	 */
	extends?: StringSet;
	/**
	 * The configuration of the filesystem
	 */
	files?: FilesConfiguration;
	/**
	 * The configuration of the formatter
	 */
	formatter?: FormatterConfiguration;
	/**
	 * Specific configuration for the JavaScript language
	 */
	javascript?: JavascriptConfiguration;
	/**
	 * Specific configuration for the Json language
	 */
	json?: JsonConfiguration;
	/**
	 * The configuration for the linter
	 */
	linter?: LinterConfiguration;
	/**
	 * The configuration of the import sorting
	 */
	organizeImports?: OrganizeImports;
	/**
	 * A list of granular patterns that should be applied only to a sub set of files
	 */
	overrides?: Overrides;
	/**
	 * The configuration of the VCS integration
	 */
	vcs?: VcsConfiguration;
}
/**
 * Options applied to CSS files
 */
export interface CssConfiguration {
	/**
	 * Formatting options
	 */
	formatter?: CssFormatter;
	/**
	 * Parsing options
	 */
	parser?: CssParser;
}
export type StringSet = string[];
/**
 * The configuration of the filesystem
 */
export interface FilesConfiguration {
	/**
	 * A list of Unix shell style patterns. Biome will ignore files/folders that will match these patterns.
	 */
	ignore?: StringSet;
	/**
	 * Tells Biome to not emit diagnostics when handling files that doesn't know
	 */
	ignoreUnknown?: boolean;
	/**
	 * A list of Unix shell style patterns. Biome will handle only those files/folders that will match these patterns.
	 */
	include?: StringSet;
	/**
	 * The maximum allowed size for source code files in bytes. Files above this limit will be ignored for performance reasons. Defaults to 1 MiB
	 */
	maxSize?: number;
}
/**
 * Generic options applied to all files
 */
export interface FormatterConfiguration {
	enabled?: boolean;
	/**
	 * Stores whether formatting should be allowed to proceed if a given file has syntax errors
	 */
	formatWithErrors?: boolean;
	/**
	 * A list of Unix shell style patterns. The formatter will ignore files/folders that will match these patterns.
	 */
	ignore?: StringSet;
	/**
	 * A list of Unix shell style patterns. The formatter will include files/folders that will match these patterns.
	 */
	include?: StringSet;
	/**
	 * The size of the indentation, 2 by default (deprecated, use `indent-width`)
	 */
	indentSize?: number;
	/**
	 * The indent style.
	 */
	indentStyle?: PlainIndentStyle;
	/**
	 * The size of the indentation, 2 by default
	 */
	indentWidth?: number;
	/**
	 * The type of line ending.
	 */
	lineEnding?: LineEnding;
	/**
	 * What's the max width of a line. Defaults to 80.
	 */
	lineWidth?: LineWidth;
}
/**
 * A set of options applied to the JavaScript files
 */
export interface JavascriptConfiguration {
	/**
	 * Formatting options
	 */
	formatter?: JavascriptFormatter;
	/**
	* A list of global bindings that should be ignored by the analyzers

If defined here, they should not emit diagnostics. 
	 */
	globals?: StringSet;
	organize_imports?: JavascriptOrganizeImports;
	/**
	 * Parsing options
	 */
	parser?: JavascriptParser;
}
/**
 * Options applied to JSON files
 */
export interface JsonConfiguration {
	/**
	 * Formatting options
	 */
	formatter?: JsonFormatter;
	/**
	 * Parsing options
	 */
	parser?: JsonParser;
}
export interface LinterConfiguration {
	/**
	 * if `false`, it disables the feature and the linter won't be executed. `true` by default
	 */
	enabled?: boolean;
	/**
	 * A list of Unix shell style patterns. The formatter will ignore files/folders that will match these patterns.
	 */
	ignore?: StringSet;
	/**
	 * A list of Unix shell style patterns. The formatter will include files/folders that will match these patterns.
	 */
	include?: StringSet;
	/**
	 * List of rules
	 */
	rules?: Rules;
}
export interface OrganizeImports {
	/**
	 * Enables the organization of imports
	 */
	enabled?: boolean;
	/**
	 * A list of Unix shell style patterns. The formatter will ignore files/folders that will match these patterns.
	 */
	ignore?: StringSet;
	/**
	 * A list of Unix shell style patterns. The formatter will include files/folders that will match these patterns.
	 */
	include?: StringSet;
}
export type Overrides = OverridePattern[];
/**
 * Set of properties to integrate Biome with a VCS software.
 */
export interface VcsConfiguration {
	/**
	 * The kind of client.
	 */
	clientKind?: VcsClientKind;
	/**
	 * The main branch of the project
	 */
	defaultBranch?: string;
	/**
	 * Whether Biome should integrate itself with the VCS client
	 */
	enabled?: boolean;
	/**
	* The folder where Biome should check for VCS files. By default, Biome will use the same folder where `biome.json` was found.

If Biome can't find the configuration, it will attempt to use the current working directory. If no current working directory can't be found, Biome won't use the VCS integration, and a diagnostic will be emitted 
	 */
	root?: string;
	/**
	 * Whether Biome should use the VCS ignore file. When [true], Biome will ignore the files specified in the ignore file.
	 */
	useIgnoreFile?: boolean;
}
export interface CssFormatter {
	/**
	 * Control the formatter for CSS (and its super languages) files.
	 */
	enabled?: boolean;
	/**
	 * The size of the indentation applied to CSS (and its super languages) files. Default to 2.
	 */
	indentSize?: number;
	/**
	 * The indent style applied to CSS (and its super languages) files.
	 */
	indentStyle?: PlainIndentStyle;
	/**
	 * The size of the indentation applied to CSS (and its super languages) files. Default to 2.
	 */
	indentWidth?: number;
	/**
	 * The type of line ending applied to CSS (and its super languages) files.
	 */
	lineEnding?: LineEnding;
	/**
	 * What's the max width of a line applied to CSS (and its super languages) files. Defaults to 80.
	 */
	lineWidth?: LineWidth;
	quoteStyle?: QuoteStyle;
}
/**
 * Options that changes how the CSS parser behaves
 */
export interface CssParser {
	/**
	 * Allow comments to appear on incorrect lines in `.css` files
	 */
	allowWrongLineComments?: boolean;
}
export type PlainIndentStyle = "tab" | "space";
export type LineEnding = "lf" | "crlf" | "cr";
/**
	* Validated value for the `line_width` formatter options

The allowed range of values is 1..=320 
	 */
export type LineWidth = number;
/**
 * Formatting options specific to the JavaScript files
 */
export interface JavascriptFormatter {
	/**
	 * Whether to add non-necessary parentheses to arrow functions. Defaults to "always".
	 */
	arrowParentheses?: ArrowParentheses;
	/**
	 * Whether to hug the closing bracket of multiline HTML/JSX tags to the end of the last line, rather than being alone on the following line. Defaults to false.
	 */
	bracketSameLine?: boolean;
	/**
	 * Whether to insert spaces around brackets in object literals. Defaults to true.
	 */
	bracketSpacing?: boolean;
	/**
	 * Control the formatter for JavaScript (and its super languages) files.
	 */
	enabled?: boolean;
	/**
	 * The size of the indentation applied to JavaScript (and its super languages) files. Default to 2.
	 */
	indentSize?: number;
	/**
	 * The indent style applied to JavaScript (and its super languages) files.
	 */
	indentStyle?: PlainIndentStyle;
	/**
	 * The size of the indentation applied to JavaScript (and its super languages) files. Default to 2.
	 */
	indentWidth?: number;
	/**
	 * The type of quotes used in JSX. Defaults to double.
	 */
	jsxQuoteStyle?: QuoteStyle;
	/**
	 * The type of line ending applied to JavaScript (and its super languages) files.
	 */
	lineEnding?: LineEnding;
	/**
	 * What's the max width of a line applied to JavaScript (and its super languages) files. Defaults to 80.
	 */
	lineWidth?: LineWidth;
	/**
	 * When properties in objects are quoted. Defaults to asNeeded.
	 */
	quoteProperties?: QuoteProperties;
	/**
	 * The type of quotes used in JavaScript code. Defaults to double.
	 */
	quoteStyle?: QuoteStyle;
	/**
	 * Whether the formatter prints semicolons for all statements or only in for statements where it is necessary because of ASI.
	 */
	semicolons?: Semicolons;
	/**
	 * Print trailing commas wherever possible in multi-line comma-separated syntactic structures. Defaults to "all".
	 */
	trailingComma?: TrailingComma;
}
export interface JavascriptOrganizeImports {}
/**
 * Options that changes how the JavaScript parser behaves
 */
export interface JavascriptParser {
	/**
	* It enables the experimental and unsafe parsing of parameter decorators

These decorators belong to an old proposal, and they are subject to change. 
	 */
	unsafeParameterDecoratorsEnabled?: boolean;
}
export interface JsonFormatter {
	/**
	 * Control the formatter for JSON (and its super languages) files.
	 */
	enabled?: boolean;
	/**
	 * The size of the indentation applied to JSON (and its super languages) files. Default to 2.
	 */
	indentSize?: number;
	/**
	 * The indent style applied to JSON (and its super languages) files.
	 */
	indentStyle?: PlainIndentStyle;
	/**
	 * The size of the indentation applied to JSON (and its super languages) files. Default to 2.
	 */
	indentWidth?: number;
	/**
	 * The type of line ending applied to JSON (and its super languages) files.
	 */
	lineEnding?: LineEnding;
	/**
	 * What's the max width of a line applied to JSON (and its super languages) files. Defaults to 80.
	 */
	lineWidth?: LineWidth;
}
/**
 * Options that changes how the JSON parser behaves
 */
export interface JsonParser {
	/**
	 * Allow parsing comments in `.json` files
	 */
	allowComments?: boolean;
	/**
	 * Allow parsing trailing commas in `.json` files
	 */
	allowTrailingCommas?: boolean;
}
export interface Rules {
	a11y?: A11y;
	/**
	 * It enables ALL rules. The rules that belong to `nursery` won't be enabled.
	 */
	all?: boolean;
	complexity?: Complexity;
	correctness?: Correctness;
	nursery?: Nursery;
	performance?: Performance;
	/**
	 * It enables the lint rules recommended by Biome. `true` by default.
	 */
	recommended?: boolean;
	security?: Security;
	style?: Style;
	suspicious?: Suspicious;
}
export interface OverridePattern {
	/**
	 * Specific configuration for the Css language
	 */
	css?: CssConfiguration;
	/**
	 * Specific configuration for the Json language
	 */
	formatter?: OverrideFormatterConfiguration;
	/**
	 * A list of Unix shell style patterns. The formatter will ignore files/folders that will match these patterns.
	 */
	ignore?: StringSet;
	/**
	 * A list of Unix shell style patterns. The formatter will include files/folders that will match these patterns.
	 */
	include?: StringSet;
	/**
	 * Specific configuration for the JavaScript language
	 */
	javascript?: JavascriptConfiguration;
	/**
	 * Specific configuration for the Json language
	 */
	json?: JsonConfiguration;
	/**
	 * Specific configuration for the Json language
	 */
	linter?: OverrideLinterConfiguration;
	/**
	 * Specific configuration for the Json language
	 */
	organizeImports?: OverrideOrganizeImportsConfiguration;
}
export type VcsClientKind = "git";
export type QuoteStyle = "double" | "single";
export type ArrowParentheses = "always" | "asNeeded";
export type QuoteProperties = "asNeeded" | "preserve";
export type Semicolons = "always" | "asNeeded";
/**
 * Print trailing commas wherever possible in multi-line comma-separated syntactic structures.
 */
export type TrailingComma = "all" | "es5" | "none";
/**
 * A list of rules that belong to this group
 */
export interface A11y {
	/**
	 * It enables ALL rules for this group.
	 */
	all?: boolean;
	/**
	 * Enforce that the accessKey attribute is not used on any HTML element.
	 */
	noAccessKey?: RuleConfiguration;
	/**
	 * Enforce that aria-hidden="true" is not set on focusable elements.
	 */
	noAriaHiddenOnFocusable?: RuleConfiguration;
	/**
	 * Enforce that elements that do not support ARIA roles, states, and properties do not have those attributes.
	 */
	noAriaUnsupportedElements?: RuleConfiguration;
	/**
	 * Enforce that autoFocus prop is not used on elements.
	 */
	noAutofocus?: RuleConfiguration;
	/**
	 * Disallow target="_blank" attribute without rel="noreferrer"
	 */
	noBlankTarget?: RuleConfiguration;
	/**
	 * Enforces that no distracting elements are used.
	 */
	noDistractingElements?: RuleConfiguration;
	/**
	 * The scope prop should be used only on <th> elements.
	 */
	noHeaderScope?: RuleConfiguration;
	/**
	 * Enforce that non-interactive ARIA roles are not assigned to interactive HTML elements.
	 */
	noInteractiveElementToNoninteractiveRole?: RuleConfiguration;
	/**
	 * Enforce that interactive ARIA roles are not assigned to non-interactive HTML elements.
	 */
	noNoninteractiveElementToInteractiveRole?: RuleConfiguration;
	/**
	 * Enforce that tabIndex is not assigned to non-interactive HTML elements.
	 */
	noNoninteractiveTabindex?: RuleConfiguration;
	/**
	 * Prevent the usage of positive integers on tabIndex property
	 */
	noPositiveTabindex?: RuleConfiguration;
	/**
	 * Enforce img alt prop does not contain the word "image", "picture", or "photo".
	 */
	noRedundantAlt?: RuleConfiguration;
	/**
	 * Enforce explicit role property is not the same as implicit/default role property on an element.
	 */
	noRedundantRoles?: RuleConfiguration;
	/**
	 * Enforces the usage of the title element for the svg element.
	 */
	noSvgWithoutTitle?: RuleConfiguration;
	/**
	 * It enables the recommended rules for this group
	 */
	recommended?: boolean;
	/**
	 * Enforce that all elements that require alternative text have meaningful information to relay back to the end user.
	 */
	useAltText?: RuleConfiguration;
	/**
	 * Enforce that anchors have content and that the content is accessible to screen readers.
	 */
	useAnchorContent?: RuleConfiguration;
	/**
	 * Enforce that tabIndex is assigned to non-interactive HTML elements with aria-activedescendant.
	 */
	useAriaActivedescendantWithTabindex?: RuleConfiguration;
	/**
	 * Enforce that elements with ARIA roles must have all required ARIA attributes for that role.
	 */
	useAriaPropsForRole?: RuleConfiguration;
	/**
	 * Enforces the usage of the attribute type for the element button
	 */
	useButtonType?: RuleConfiguration;
	/**
	 * Enforce that heading elements (h1, h2, etc.) have content and that the content is accessible to screen readers. Accessible means that it is not hidden using the aria-hidden prop.
	 */
	useHeadingContent?: RuleConfiguration;
	/**
	 * Enforce that html element has lang attribute.
	 */
	useHtmlLang?: RuleConfiguration;
	/**
	 * Enforces the usage of the attribute title for the element iframe.
	 */
	useIframeTitle?: RuleConfiguration;
	/**
	 * Enforce onClick is accompanied by at least one of the following: onKeyUp, onKeyDown, onKeyPress.
	 */
	useKeyWithClickEvents?: RuleConfiguration;
	/**
	 * Enforce onMouseOver / onMouseOut are accompanied by onFocus / onBlur.
	 */
	useKeyWithMouseEvents?: RuleConfiguration;
	/**
	 * Enforces that audio and video elements must have a track for captions.
	 */
	useMediaCaption?: RuleConfiguration;
	/**
	 * Enforce that all anchors are valid, and they are navigable elements.
	 */
	useValidAnchor?: RuleConfiguration;
	/**
	 * Ensures that ARIA properties aria-* are all valid.
	 */
	useValidAriaProps?: RuleConfiguration;
	/**
	 * Elements with ARIA roles must use a valid, non-abstract ARIA role.
	 */
	useValidAriaRole?: RuleConfiguration;
	/**
	 * Enforce that ARIA state and property values are valid.
	 */
	useValidAriaValues?: RuleConfiguration;
	/**
	 * Ensure that the attribute passed to the lang attribute is a correct ISO language and/or country.
	 */
	useValidLang?: RuleConfiguration;
}
/**
 * A list of rules that belong to this group
 */
export interface Complexity {
	/**
	 * It enables ALL rules for this group.
	 */
	all?: boolean;
	/**
	 * Disallow primitive type aliases and misleading types.
	 */
	noBannedTypes?: RuleConfiguration;
	/**
	 * Disallow functions that exceed a given Cognitive Complexity score.
	 */
	noExcessiveCognitiveComplexity?: RuleConfiguration;
	/**
	 * Disallow unnecessary boolean casts
	 */
	noExtraBooleanCast?: RuleConfiguration;
	/**
	 * Prefer for...of statement instead of Array.forEach.
	 */
	noForEach?: RuleConfiguration;
	/**
	 * Disallow unclear usage of consecutive space characters in regular expression literals
	 */
	noMultipleSpacesInRegularExpressionLiterals?: RuleConfiguration;
	/**
	 * This rule reports when a class has no non-static members, such as for a class used exclusively as a static namespace.
	 */
	noStaticOnlyClass?: RuleConfiguration;
	/**
	 * Disallow this and super in static contexts.
	 */
	noThisInStatic?: RuleConfiguration;
	/**
	 * Disallow unnecessary catch clauses.
	 */
	noUselessCatch?: RuleConfiguration;
	/**
	 * Disallow unnecessary constructors.
	 */
	noUselessConstructor?: RuleConfiguration;
	/**
	 * Disallow empty exports that don't change anything in a module file.
	 */
	noUselessEmptyExport?: RuleConfiguration;
	/**
	 * Disallow unnecessary fragments
	 */
	noUselessFragments?: RuleConfiguration;
	/**
	 * Disallow unnecessary labels.
	 */
	noUselessLabel?: RuleConfiguration;
	/**
	 * Disallow renaming import, export, and destructured assignments to the same name.
	 */
	noUselessRename?: RuleConfiguration;
	/**
	 * Disallow useless case in switch statements.
	 */
	noUselessSwitchCase?: RuleConfiguration;
	/**
	 * Disallow useless this aliasing.
	 */
	noUselessThisAlias?: RuleConfiguration;
	/**
	 * Disallow using any or unknown as type constraint.
	 */
	noUselessTypeConstraint?: RuleConfiguration;
	/**
	 * Disallow the use of void operators, which is not a familiar operator.
	 */
	noVoid?: RuleConfiguration;
	/**
	 * Disallow with statements in non-strict contexts.
	 */
	noWith?: RuleConfiguration;
	/**
	 * It enables the recommended rules for this group
	 */
	recommended?: boolean;
	/**
	 * Use arrow functions over function expressions.
	 */
	useArrowFunction?: RuleConfiguration;
	/**
	 * Promotes the use of .flatMap() when map().flat() are used together.
	 */
	useFlatMap?: RuleConfiguration;
	/**
	 * Enforce the usage of a literal access to properties over computed property access.
	 */
	useLiteralKeys?: RuleConfiguration;
	/**
	 * Enforce using concise optional chain instead of chained logical expressions.
	 */
	useOptionalChain?: RuleConfiguration;
	/**
	 * Enforce the use of the regular expression literals instead of the RegExp constructor if possible.
	 */
	useRegexLiterals?: RuleConfiguration;
	/**
	 * Disallow number literal object member names which are not base10 or uses underscore as separator
	 */
	useSimpleNumberKeys?: RuleConfiguration;
	/**
	 * Discard redundant terms from logical expressions.
	 */
	useSimplifiedLogicExpression?: RuleConfiguration;
}
/**
 * A list of rules that belong to this group
 */
export interface Correctness {
	/**
	 * It enables ALL rules for this group.
	 */
	all?: boolean;
	/**
	 * Prevent passing of children as props.
	 */
	noChildrenProp?: RuleConfiguration;
	/**
	 * Prevents from having const variables being re-assigned.
	 */
	noConstAssign?: RuleConfiguration;
	/**
	 * Disallow constant expressions in conditions
	 */
	noConstantCondition?: RuleConfiguration;
	/**
	 * Disallow returning a value from a constructor.
	 */
	noConstructorReturn?: RuleConfiguration;
	/**
	 * Disallow empty character classes in regular expression literals.
	 */
	noEmptyCharacterClassInRegex?: RuleConfiguration;
	/**
	 * Disallows empty destructuring patterns.
	 */
	noEmptyPattern?: RuleConfiguration;
	/**
	 * Disallow calling global object properties as functions
	 */
	noGlobalObjectCalls?: RuleConfiguration;
	/**
	 * Disallow function and var declarations that are accessible outside their block.
	 */
	noInnerDeclarations?: RuleConfiguration;
	/**
	 * Prevents the incorrect use of super() inside classes. It also checks whether a call super() is missing from classes that extends other constructors.
	 */
	noInvalidConstructorSuper?: RuleConfiguration;
	/**
	 * Disallow new operators with global non-constructor functions.
	 */
	noInvalidNewBuiltin?: RuleConfiguration;
	/**
	 * Disallow new operators with the Symbol object.
	 */
	noNewSymbol?: RuleConfiguration;
	/**
	 * Disallow \8 and \9 escape sequences in string literals.
	 */
	noNonoctalDecimalEscape?: RuleConfiguration;
	/**
	 * Disallow literal numbers that lose precision
	 */
	noPrecisionLoss?: RuleConfiguration;
	/**
	 * Prevent the usage of the return value of React.render.
	 */
	noRenderReturnValue?: RuleConfiguration;
	/**
	 * Disallow assignments where both sides are exactly the same.
	 */
	noSelfAssign?: RuleConfiguration;
	/**
	 * Disallow returning a value from a setter
	 */
	noSetterReturn?: RuleConfiguration;
	/**
	 * Disallow comparison of expressions modifying the string case with non-compliant value.
	 */
	noStringCaseMismatch?: RuleConfiguration;
	/**
	 * Disallow lexical declarations in switch clauses.
	 */
	noSwitchDeclarations?: RuleConfiguration;
	/**
	 * Prevents the usage of variables that haven't been declared inside the document.
	 */
	noUndeclaredVariables?: RuleConfiguration;
	/**
	 * Avoid using unnecessary continue.
	 */
	noUnnecessaryContinue?: RuleConfiguration;
	/**
	 * Disallow unreachable code
	 */
	noUnreachable?: RuleConfiguration;
	/**
	 * Ensures the super() constructor is called exactly once on every code  path in a class constructor before this is accessed if the class has a superclass
	 */
	noUnreachableSuper?: RuleConfiguration;
	/**
	 * Disallow control flow statements in finally blocks.
	 */
	noUnsafeFinally?: RuleConfiguration;
	/**
	 * Disallow the use of optional chaining in contexts where the undefined value is not allowed.
	 */
	noUnsafeOptionalChaining?: RuleConfiguration;
	/**
	 * Disallow unused labels.
	 */
	noUnusedLabels?: RuleConfiguration;
	/**
	 * Disallow unused variables.
	 */
	noUnusedVariables?: RuleConfiguration;
	/**
	 * This rules prevents void elements (AKA self-closing elements) from having children.
	 */
	noVoidElementsWithChildren?: RuleConfiguration;
	/**
	 * Disallow returning a value from a function with the return type 'void'
	 */
	noVoidTypeReturn?: RuleConfiguration;
	/**
	 * It enables the recommended rules for this group
	 */
	recommended?: boolean;
	/**
	 * Enforce all dependencies are correctly specified in a React hook.
	 */
	useExhaustiveDependencies?: RuleConfiguration;
	/**
	 * Enforce that all React hooks are being called from the Top Level component functions.
	 */
	useHookAtTopLevel?: RuleConfiguration;
	/**
	 * Require calls to isNaN() when checking for NaN.
	 */
	useIsNan?: RuleConfiguration;
	/**
	 * Enforce "for" loop update clause moving the counter in the right direction.
	 */
	useValidForDirection?: RuleConfiguration;
	/**
	 * Require generator functions to contain yield.
	 */
	useYield?: RuleConfiguration;
}
/**
 * A list of rules that belong to this group
 */
export interface Nursery {
	/**
	 * It enables ALL rules for this group.
	 */
	all?: boolean;
	/**
	 * Disallow two keys with the same name inside a JSON object.
	 */
	noDuplicateJsonKeys?: RuleConfiguration;
	/**
	 * Disallow empty block statements and static blocks.
	 */
	noEmptyBlockStatements?: RuleConfiguration;
	/**
<<<<<<< HEAD
=======
	 * Disallow the use of global eval().
	 */
	noGlobalEval?: RuleConfiguration;
	/**
	 * Disallow use of implicit any type on variable declarations.
	 */
	noImplicitAnyLet?: RuleConfiguration;
	/**
>>>>>>> b88f8b75
	 * Disallow the use of variables and function parameters before their declaration
	 */
	noInvalidUseBeforeDeclaration?: RuleConfiguration;
	/**
	 * Disallow characters made with multiple code points in character class syntax.
	 */
	noMisleadingCharacterClass?: RuleConfiguration;
	/**
	 * Forbid the use of Node.js builtin modules.
	 */
	noNodejsModules?: RuleConfiguration;
	/**
	 * Disallow then property.
	 */
	noThenProperty?: RuleConfiguration;
	/**
	 * Disallow unused imports.
	 */
	noUnusedImports?: RuleConfiguration;
	/**
	 * Disallow unused private class members
	 */
	noUnusedPrivateClassMembers?: RuleConfiguration;
	/**
	 * Disallow unnecessary nested block statements.
	 */
	noUselessLoneBlockStatements?: RuleConfiguration;
	/**
	 * Disallow ternary operators when simpler alternatives exist.
	 */
	noUselessTernary?: RuleConfiguration;
	/**
	 * It enables the recommended rules for this group
	 */
	recommended?: boolean;
	/**
	 * Ensure async functions utilize await.
	 */
	useAwait?: RuleConfiguration;
	/**
	 * Promotes the use of export type for types.
	 */
	useExportType?: RuleConfiguration;
	/**
	 * Enforce naming conventions for JavaScript and TypeScript filenames.
	 */
	useFilenamingConvention?: RuleConfiguration;
	/**
	 * This rule recommends a for-of loop when in a for loop, the index used to extract an item from the iterated array.
	 */
	useForOf?: RuleConfiguration;
	/**
	 * Enforce the use of import type when an import only has specifiers with type qualifier.
	 */
	useGroupedTypeImport?: RuleConfiguration;
	/**
	 * Disallows package private imports.
	 */
	useImportRestrictions?: RuleConfiguration;
	/**
	 * Enforces using the node: protocol for Node.js builtin modules.
	 */
	useNodejsImportProtocol?: RuleConfiguration;
	/**
	 * Use the Number properties instead of global ones.
	 */
	useNumberNamespace?: RuleConfiguration;
	/**
	 * Enforce using function types instead of object type with call signatures.
	 */
	useShorthandFunctionType?: RuleConfiguration;
}
/**
 * A list of rules that belong to this group
 */
export interface Performance {
	/**
	 * It enables ALL rules for this group.
	 */
	all?: boolean;
	/**
	 * Disallow the use of spread (...) syntax on accumulators.
	 */
	noAccumulatingSpread?: RuleConfiguration;
	/**
	 * Disallow the use of the delete operator.
	 */
	noDelete?: RuleConfiguration;
	/**
	 * It enables the recommended rules for this group
	 */
	recommended?: boolean;
}
/**
 * A list of rules that belong to this group
 */
export interface Security {
	/**
	 * It enables ALL rules for this group.
	 */
	all?: boolean;
	/**
	 * Prevent the usage of dangerous JSX props
	 */
	noDangerouslySetInnerHtml?: RuleConfiguration;
	/**
	 * Report when a DOM element or a component uses both children and dangerouslySetInnerHTML prop.
	 */
	noDangerouslySetInnerHtmlWithChildren?: RuleConfiguration;
	/**
	 * It enables the recommended rules for this group
	 */
	recommended?: boolean;
}
/**
 * A list of rules that belong to this group
 */
export interface Style {
	/**
	 * It enables ALL rules for this group.
	 */
	all?: boolean;
	/**
	 * Disallow the use of arguments
	 */
	noArguments?: RuleConfiguration;
	/**
	 * Disallow comma operator.
	 */
	noCommaOperator?: RuleConfiguration;
	/**
	 * Disallow default exports.
	 */
	noDefaultExport?: RuleConfiguration;
	/**
	 * Disallow implicit true values on JSX boolean attributes
	 */
	noImplicitBoolean?: RuleConfiguration;
	/**
	 * Disallow type annotations for variables, parameters, and class properties initialized with a literal expression.
	 */
	noInferrableTypes?: RuleConfiguration;
	/**
	 * Disallow the use of TypeScript's namespaces.
	 */
	noNamespace?: RuleConfiguration;
	/**
	 * Disallow negation in the condition of an if statement if it has an else clause.
	 */
	noNegationElse?: RuleConfiguration;
	/**
	 * Disallow non-null assertions using the ! postfix operator.
	 */
	noNonNullAssertion?: RuleConfiguration;
	/**
	 * Disallow reassigning function parameters.
	 */
	noParameterAssign?: RuleConfiguration;
	/**
	 * Disallow the use of parameter properties in class constructors.
	 */
	noParameterProperties?: RuleConfiguration;
	/**
	 * This rule allows you to specify global variable names that you don’t want to use in your application.
	 */
	noRestrictedGlobals?: RuleConfiguration;
	/**
	 * Disallow the use of constants which its value is the upper-case version of its name.
	 */
	noShoutyConstants?: RuleConfiguration;
	/**
	 * Disallow template literals if interpolation and special-character handling are not needed
	 */
	noUnusedTemplateLiteral?: RuleConfiguration;
	/**
	 * Disallow else block when the if block breaks early.
	 */
	noUselessElse?: RuleConfiguration;
	/**
	 * Disallow the use of var
	 */
	noVar?: RuleConfiguration;
	/**
	 * It enables the recommended rules for this group
	 */
	recommended?: boolean;
	/**
	 * Enforce the use of as const over literal type and type annotation.
	 */
	useAsConstAssertion?: RuleConfiguration;
	/**
	 * Requires following curly brace conventions.
	 */
	useBlockStatements?: RuleConfiguration;
	/**
	 * Enforce using else if instead of nested if in else clauses.
	 */
	useCollapsedElseIf?: RuleConfiguration;
	/**
	 * Require consistently using either T[] or Array<T>
	 */
	useConsistentArrayType?: RuleConfiguration;
	/**
	 * Require const declarations for variables that are never reassigned after declared.
	 */
	useConst?: RuleConfiguration;
	/**
	 * Enforce default function parameters and optional function parameters to be last.
	 */
	useDefaultParameterLast?: RuleConfiguration;
	/**
	 * Require that each enum member value be explicitly initialized.
	 */
	useEnumInitializers?: RuleConfiguration;
	/**
	 * Disallow the use of Math.pow in favor of the ** operator.
	 */
	useExponentiationOperator?: RuleConfiguration;
	/**
	 * This rule enforces the use of <>...</> over <Fragment>...</Fragment>.
	 */
	useFragmentSyntax?: RuleConfiguration;
	/**
	 * Require all enum members to be literal values.
	 */
	useLiteralEnumMembers?: RuleConfiguration;
	/**
	 * Enforce naming conventions for everything across a codebase.
	 */
	useNamingConvention?: RuleConfiguration;
	/**
	 * Disallow parseInt() and Number.parseInt() in favor of binary, octal, and hexadecimal literals
	 */
	useNumericLiterals?: RuleConfiguration;
	/**
	 * Prevent extra closing tags for components without children
	 */
	useSelfClosingElements?: RuleConfiguration;
	/**
	 * When expressing array types, this rule promotes the usage of T[] shorthand instead of Array<T>.
	 */
	useShorthandArrayType?: RuleConfiguration;
	/**
	 * Require assignment operator shorthand where possible.
	 */
	useShorthandAssign?: RuleConfiguration;
	/**
	 * Enforces switch clauses have a single statement, emits a quick fix wrapping the statements in a block.
	 */
	useSingleCaseStatement?: RuleConfiguration;
	/**
	 * Disallow multiple variable declarations in the same variable statement
	 */
	useSingleVarDeclarator?: RuleConfiguration;
	/**
	 * Prefer template literals over string concatenation.
	 */
	useTemplate?: RuleConfiguration;
	/**
	 * Enforce the use of while loops instead of for loops when the initializer and update expressions are not needed.
	 */
	useWhile?: RuleConfiguration;
}
/**
 * A list of rules that belong to this group
 */
export interface Suspicious {
	/**
	 * It enables ALL rules for this group.
	 */
	all?: boolean;
	/**
	 * Usually, the definition in the standard library is more precise than what people come up with or the used constant exceeds the maximum precision of the number type.
	 */
	noApproximativeNumericConstant?: RuleConfiguration;
	/**
	 * Discourage the usage of Array index in keys.
	 */
	noArrayIndexKey?: RuleConfiguration;
	/**
	 * Disallow assignments in expressions.
	 */
	noAssignInExpressions?: RuleConfiguration;
	/**
	 * Disallows using an async function as a Promise executor.
	 */
	noAsyncPromiseExecutor?: RuleConfiguration;
	/**
	 * Disallow reassigning exceptions in catch clauses.
	 */
	noCatchAssign?: RuleConfiguration;
	/**
	 * Disallow reassigning class members.
	 */
	noClassAssign?: RuleConfiguration;
	/**
	 * Prevent comments from being inserted as text nodes
	 */
	noCommentText?: RuleConfiguration;
	/**
	 * Disallow comparing against -0
	 */
	noCompareNegZero?: RuleConfiguration;
	/**
	 * Disallow labeled statements that are not loops.
	 */
	noConfusingLabels?: RuleConfiguration;
	/**
	 * Disallow void type outside of generic or return types.
	 */
	noConfusingVoidType?: RuleConfiguration;
	/**
	 * Disallow the use of console.log
	 */
	noConsoleLog?: RuleConfiguration;
	/**
	 * Disallow TypeScript const enum
	 */
	noConstEnum?: RuleConfiguration;
	/**
	 * Prevents from having control characters and some escape sequences that match control characters in regular expressions.
	 */
	noControlCharactersInRegex?: RuleConfiguration;
	/**
	 * Disallow the use of debugger
	 */
	noDebugger?: RuleConfiguration;
	/**
	 * Require the use of === and !==
	 */
	noDoubleEquals?: RuleConfiguration;
	/**
	 * Disallow duplicate case labels.
	 */
	noDuplicateCase?: RuleConfiguration;
	/**
	 * Disallow duplicate class members.
	 */
	noDuplicateClassMembers?: RuleConfiguration;
	/**
	 * Prevents JSX properties to be assigned multiple times.
	 */
	noDuplicateJsxProps?: RuleConfiguration;
	/**
	 * Prevents object literals having more than one property declaration for the same name.
	 */
	noDuplicateObjectKeys?: RuleConfiguration;
	/**
	 * Disallow duplicate function parameter name.
	 */
	noDuplicateParameters?: RuleConfiguration;
	/**
	 * Disallow the declaration of empty interfaces.
	 */
	noEmptyInterface?: RuleConfiguration;
	/**
	 * Disallow the any type usage.
	 */
	noExplicitAny?: RuleConfiguration;
	/**
	 * Prevents the wrong usage of the non-null assertion operator (!) in TypeScript files.
	 */
	noExtraNonNullAssertion?: RuleConfiguration;
	/**
	 * Disallow fallthrough of switch clauses.
	 */
	noFallthroughSwitchClause?: RuleConfiguration;
	/**
	 * Disallow reassigning function declarations.
	 */
	noFunctionAssign?: RuleConfiguration;
	/**
	 * Use Number.isFinite instead of global isFinite.
	 */
	noGlobalIsFinite?: RuleConfiguration;
	/**
	 * Use Number.isNaN instead of global isNaN.
	 */
	noGlobalIsNan?: RuleConfiguration;
	/**
	 * Disallow use of implicit any type on variable declarations.
	 */
	noImplicitAnyLet?: RuleConfiguration;
	/**
	 * Disallow assigning to imported bindings
	 */
	noImportAssign?: RuleConfiguration;
	/**
	 * Disallow labels that share a name with a variable
	 */
	noLabelVar?: RuleConfiguration;
	/**
	 * Enforce proper usage of new and constructor.
	 */
	noMisleadingInstantiator?: RuleConfiguration;
	/**
	 * Disallow shorthand assign when variable appears on both sides.
	 */
	noMisrefactoredShorthandAssign?: RuleConfiguration;
	/**
	 * Disallow direct use of Object.prototype builtins.
	 */
	noPrototypeBuiltins?: RuleConfiguration;
	/**
	 * Disallow variable, function, class, and type redeclarations in the same scope.
	 */
	noRedeclare?: RuleConfiguration;
	/**
	 * Prevents from having redundant "use strict".
	 */
	noRedundantUseStrict?: RuleConfiguration;
	/**
	 * Disallow comparisons where both sides are exactly the same.
	 */
	noSelfCompare?: RuleConfiguration;
	/**
	 * Disallow identifiers from shadowing restricted names.
	 */
	noShadowRestrictedNames?: RuleConfiguration;
	/**
	 * Disallow sparse arrays
	 */
	noSparseArray?: RuleConfiguration;
	/**
	 * Disallow unsafe declaration merging between interfaces and classes.
	 */
	noUnsafeDeclarationMerging?: RuleConfiguration;
	/**
	 * Disallow using unsafe negation.
	 */
	noUnsafeNegation?: RuleConfiguration;
	/**
	 * It enables the recommended rules for this group
	 */
	recommended?: boolean;
	/**
	 * Enforce default clauses in switch statements to be last
	 */
	useDefaultSwitchClauseLast?: RuleConfiguration;
	/**
	 * Enforce get methods to always return a value.
	 */
	useGetterReturn?: RuleConfiguration;
	/**
	 * Use Array.isArray() instead of instanceof Array.
	 */
	useIsArray?: RuleConfiguration;
	/**
	 * Require using the namespace keyword over the module keyword to declare TypeScript namespaces.
	 */
	useNamespaceKeyword?: RuleConfiguration;
	/**
	 * This rule verifies the result of typeof $expr unary expressions is being compared to valid values, either string literals containing valid type names or other typeof expressions
	 */
	useValidTypeof?: RuleConfiguration;
}
export interface OverrideFormatterConfiguration {
	enabled?: boolean;
	/**
	 * Stores whether formatting should be allowed to proceed if a given file has syntax errors
	 */
	formatWithErrors?: boolean;
	/**
	 * The size of the indentation, 2 by default (deprecated, use `indent-width`)
	 */
	indentSize?: number;
	/**
	 * The indent style.
	 */
	indentStyle?: PlainIndentStyle;
	/**
	 * The size of the indentation, 2 by default
	 */
	indentWidth?: number;
	/**
	 * The type of line ending.
	 */
	lineEnding?: LineEnding;
	/**
	 * What's the max width of a line. Defaults to 80.
	 */
	lineWidth?: LineWidth;
}
export interface OverrideLinterConfiguration {
	/**
	 * if `false`, it disables the feature and the linter won't be executed. `true` by default
	 */
	enabled?: boolean;
	/**
	 * List of rules
	 */
	rules?: Rules;
}
export interface OverrideOrganizeImportsConfiguration {
	/**
	 * if `false`, it disables the feature and the linter won't be executed. `true` by default
	 */
	enabled?: boolean;
}
export type RuleConfiguration = RulePlainConfiguration | RuleWithOptions;
export type RulePlainConfiguration = "warn" | "error" | "off";
export interface RuleWithOptions {
	level: RulePlainConfiguration;
	options?: PossibleOptions;
}
export type PossibleOptions =
	| ComplexityOptions
	| FilenamingConventionOptions
	| HooksOptions
	| DeprecatedHooksOptions
	| NamingConventionOptions
	| RestrictedGlobalsOptions
	| ValidAriaRoleOptions;
/**
 * Options for the rule `noExcessiveCognitiveComplexity`.
 */
export interface ComplexityOptions {
	/**
	 * The maximum complexity score that we allow. Anything higher is considered excessive.
	 */
	maxAllowedComplexity: number;
}
/**
 * Rule's options.
 */
export interface FilenamingConventionOptions {
	/**
	 * Allowed cases for _TypeScript_ `enum` member names.
	 */
	filenameCases: FilenameCases;
	/**
	 * If `false`, then consecutive uppercase are allowed in _camel_ and _pascal_ cases. This does not affect other [Case].
	 */
	strictCase: boolean;
}
/**
 * Options for the rule `useExhaustiveDependencies`
 */
export interface HooksOptions {
	/**
	 * List of safe hooks
	 */
	hooks: Hooks[];
}
/**
 * Options for the `useHookAtTopLevel` rule have been deprecated, since we now use the React hook naming convention to determine whether a function is a hook.
 */
export interface DeprecatedHooksOptions {}
/**
 * Rule's options.
 */
export interface NamingConventionOptions {
	/**
	 * Allowed cases for _TypeScript_ `enum` member names.
	 */
	enumMemberCase: EnumMemberCase;
	/**
	 * If `false`, then consecutive uppercase are allowed in _camel_ and _pascal_ cases. This does not affect other [Case].
	 */
	strictCase: boolean;
}
/**
 * Options for the rule `noRestrictedGlobals`.
 */
export interface RestrictedGlobalsOptions {
	/**
	 * A list of names that should trigger the rule
	 */
	deniedGlobals?: string[];
}
export interface ValidAriaRoleOptions {
	allowedInvalidRoles: string[];
	ignoreNonDom: boolean;
}
export type FilenameCases = FilenameCase[];
export interface Hooks {
	/**
	* The "position" of the closure function, starting from zero.

### Example 
	 */
	closureIndex?: number;
	/**
	 * The "position" of the array of dependencies, starting from zero.
	 */
	dependenciesIndex?: number;
	/**
	 * The name of the hook
	 */
	name: string;
}
/**
 * Supported cases for TypeScript `enum` member names.
 */
export type EnumMemberCase = "PascalCase" | "CONSTANT_CASE" | "camelCase";
/**
 * Supported cases for TypeScript `enum` member names.
 */
export type FilenameCase =
	| "camelCase"
	| "export"
	| "kebab-case"
	| "PascalCase"
	| "snake_case";
export interface ProjectFeaturesParams {
	manifest_path: RomePath;
}
export interface ProjectFeaturesResult {}
export interface OpenFileParams {
	content: string;
	language_hint?: Language;
	path: RomePath;
	version: number;
}
/**
 * Supported languages by Biome
 */
export type Language =
	| "JavaScript"
	| "JavaScriptReact"
	| "TypeScript"
	| "TypeScriptReact"
	| "Json"
	| "Jsonc"
	| "Css"
	| "Unknown";
export interface ChangeFileParams {
	content: string;
	path: RomePath;
	version: number;
}
export interface CloseFileParams {
	path: RomePath;
}
export interface GetSyntaxTreeParams {
	path: RomePath;
}
export interface GetSyntaxTreeResult {
	ast: string;
	cst: string;
}
export interface OrganizeImportsParams {
	path: RomePath;
}
export interface OrganizeImportsResult {
	code: string;
}
export interface GetFileContentParams {
	path: RomePath;
}
export interface GetControlFlowGraphParams {
	cursor: TextSize;
	path: RomePath;
}
export type TextSize = number;
export interface GetFormatterIRParams {
	path: RomePath;
}
export interface PullDiagnosticsParams {
	categories: RuleCategories;
	max_diagnostics: number;
	path: RomePath;
}
export type RuleCategories = RuleCategory[];
export type RuleCategory = "Syntax" | "Lint" | "Action" | "Transformation";
export interface PullDiagnosticsResult {
	diagnostics: Diagnostic[];
	errors: number;
	skipped_diagnostics: number;
}
/**
 * Serializable representation for a [Diagnostic](super::Diagnostic).
 */
export interface Diagnostic {
	advices: Advices;
	category?: Category;
	description: string;
	location: Location;
	message: MarkupBuf;
	severity: Severity;
	source?: Diagnostic;
	tags: DiagnosticTags;
	verbose_advices: Advices;
}
/**
 * Implementation of [Visitor] collecting serializable [Advice] into a vector.
 */
export interface Advices {
	advices: Advice[];
}
export type Category =
	| "lint/a11y/noAccessKey"
	| "lint/a11y/noAriaHiddenOnFocusable"
	| "lint/a11y/noAriaUnsupportedElements"
	| "lint/a11y/noAutofocus"
	| "lint/a11y/noBlankTarget"
	| "lint/a11y/noDistractingElements"
	| "lint/a11y/noHeaderScope"
	| "lint/a11y/noInteractiveElementToNoninteractiveRole"
	| "lint/a11y/noNoninteractiveElementToInteractiveRole"
	| "lint/a11y/noNoninteractiveTabindex"
	| "lint/a11y/noPositiveTabindex"
	| "lint/a11y/noRedundantAlt"
	| "lint/a11y/noRedundantRoles"
	| "lint/a11y/noSvgWithoutTitle"
	| "lint/a11y/useAltText"
	| "lint/a11y/useAnchorContent"
	| "lint/a11y/useAriaActivedescendantWithTabindex"
	| "lint/a11y/useAriaPropsForRole"
	| "lint/a11y/useButtonType"
	| "lint/a11y/useHeadingContent"
	| "lint/a11y/useHtmlLang"
	| "lint/a11y/useIframeTitle"
	| "lint/a11y/useKeyWithClickEvents"
	| "lint/a11y/useKeyWithMouseEvents"
	| "lint/a11y/useMediaCaption"
	| "lint/a11y/useValidAnchor"
	| "lint/a11y/useValidAriaProps"
	| "lint/a11y/useValidAriaRole"
	| "lint/a11y/useValidAriaValues"
	| "lint/a11y/useValidLang"
	| "lint/complexity/noBannedTypes"
	| "lint/complexity/noExcessiveCognitiveComplexity"
	| "lint/complexity/noExtraBooleanCast"
	| "lint/complexity/noForEach"
	| "lint/complexity/noMultipleSpacesInRegularExpressionLiterals"
	| "lint/complexity/noStaticOnlyClass"
	| "lint/complexity/noThisInStatic"
	| "lint/complexity/noUselessCatch"
	| "lint/complexity/noUselessConstructor"
	| "lint/complexity/noUselessEmptyExport"
	| "lint/complexity/noUselessFragments"
	| "lint/complexity/noUselessLabel"
	| "lint/complexity/noUselessRename"
	| "lint/complexity/noUselessSwitchCase"
	| "lint/complexity/noUselessThisAlias"
	| "lint/complexity/noUselessTypeConstraint"
	| "lint/complexity/noVoid"
	| "lint/complexity/noWith"
	| "lint/complexity/useArrowFunction"
	| "lint/complexity/useFlatMap"
	| "lint/complexity/useLiteralKeys"
	| "lint/complexity/useOptionalChain"
	| "lint/complexity/useRegexLiterals"
	| "lint/complexity/useSimpleNumberKeys"
	| "lint/complexity/useSimplifiedLogicExpression"
	| "lint/correctness/noChildrenProp"
	| "lint/correctness/noConstAssign"
	| "lint/correctness/noConstantCondition"
	| "lint/correctness/noConstructorReturn"
	| "lint/correctness/noEmptyCharacterClassInRegex"
	| "lint/correctness/noEmptyPattern"
	| "lint/correctness/noGlobalObjectCalls"
	| "lint/correctness/noInnerDeclarations"
	| "lint/correctness/noInvalidConstructorSuper"
	| "lint/correctness/noInvalidNewBuiltin"
	| "lint/correctness/noNewSymbol"
	| "lint/correctness/noNonoctalDecimalEscape"
	| "lint/correctness/noPrecisionLoss"
	| "lint/correctness/noRenderReturnValue"
	| "lint/correctness/noSelfAssign"
	| "lint/correctness/noSetterReturn"
	| "lint/correctness/noStringCaseMismatch"
	| "lint/correctness/noSwitchDeclarations"
	| "lint/correctness/noUndeclaredVariables"
	| "lint/correctness/noUnnecessaryContinue"
	| "lint/correctness/noUnreachable"
	| "lint/correctness/noUnreachableSuper"
	| "lint/correctness/noUnsafeFinally"
	| "lint/correctness/noUnsafeOptionalChaining"
	| "lint/correctness/noUnusedLabels"
	| "lint/correctness/noUnusedVariables"
	| "lint/correctness/noVoidElementsWithChildren"
	| "lint/correctness/noVoidTypeReturn"
	| "lint/correctness/useExhaustiveDependencies"
	| "lint/correctness/useHookAtTopLevel"
	| "lint/correctness/useIsNan"
	| "lint/correctness/useValidForDirection"
	| "lint/correctness/useYield"
	| "lint/nursery/noApproximativeNumericConstant"
	| "lint/nursery/noDuplicateJsonKeys"
	| "lint/nursery/noEmptyBlockStatements"
<<<<<<< HEAD
=======
	| "lint/nursery/noGlobalEval"
	| "lint/nursery/noImplicitAnyLet"
>>>>>>> b88f8b75
	| "lint/nursery/noInvalidUseBeforeDeclaration"
	| "lint/nursery/noMisleadingCharacterClass"
	| "lint/nursery/noNodejsModules"
	| "lint/nursery/noThenProperty"
	| "lint/nursery/noTypeOnlyImportAttributes"
	| "lint/nursery/noUnusedImports"
	| "lint/nursery/noUnusedPrivateClassMembers"
	| "lint/nursery/noUselessLoneBlockStatements"
	| "lint/nursery/noUselessTernary"
	| "lint/nursery/useAwait"
	| "lint/nursery/useBiomeSuppressionComment"
	| "lint/nursery/useExportType"
	| "lint/nursery/useFilenamingConvention"
	| "lint/nursery/useForOf"
	| "lint/nursery/useGroupedTypeImport"
	| "lint/nursery/useImportRestrictions"
	| "lint/nursery/useNodejsImportProtocol"
	| "lint/nursery/useNumberNamespace"
	| "lint/nursery/useShorthandFunctionType"
	| "lint/performance/noAccumulatingSpread"
	| "lint/performance/noDelete"
	| "lint/security/noDangerouslySetInnerHtml"
	| "lint/security/noDangerouslySetInnerHtmlWithChildren"
	| "lint/style/noArguments"
	| "lint/style/noCommaOperator"
	| "lint/style/noDefaultExport"
	| "lint/style/noImplicitBoolean"
	| "lint/style/noInferrableTypes"
	| "lint/style/noNamespace"
	| "lint/style/noNegationElse"
	| "lint/style/noNonNullAssertion"
	| "lint/style/noParameterAssign"
	| "lint/style/noParameterProperties"
	| "lint/style/noRestrictedGlobals"
	| "lint/style/noShoutyConstants"
	| "lint/style/noUnusedTemplateLiteral"
	| "lint/style/noUselessElse"
	| "lint/style/noVar"
	| "lint/style/useAsConstAssertion"
	| "lint/style/useBlockStatements"
	| "lint/style/useCollapsedElseIf"
	| "lint/style/useConst"
	| "lint/style/useConsistentArrayType"
	| "lint/style/useDefaultParameterLast"
	| "lint/style/useEnumInitializers"
	| "lint/style/useExponentiationOperator"
	| "lint/style/useFragmentSyntax"
	| "lint/style/useLiteralEnumMembers"
	| "lint/style/useNamingConvention"
	| "lint/style/useNumericLiterals"
	| "lint/style/useSelfClosingElements"
	| "lint/style/useShorthandArrayType"
	| "lint/style/useShorthandAssign"
	| "lint/style/useSingleCaseStatement"
	| "lint/style/useSingleVarDeclarator"
	| "lint/style/useTemplate"
	| "lint/style/useWhile"
	| "lint/suspicious/noApproximativeNumericConstant"
	| "lint/suspicious/noArrayIndexKey"
	| "lint/suspicious/noAssignInExpressions"
	| "lint/suspicious/noAsyncPromiseExecutor"
	| "lint/suspicious/noCatchAssign"
	| "lint/suspicious/noClassAssign"
	| "lint/suspicious/noCommentText"
	| "lint/suspicious/noCompareNegZero"
	| "lint/suspicious/noConfusingLabels"
	| "lint/suspicious/noConfusingVoidType"
	| "lint/suspicious/noConsoleLog"
	| "lint/suspicious/noConstEnum"
	| "lint/suspicious/noControlCharactersInRegex"
	| "lint/suspicious/noDebugger"
	| "lint/suspicious/noDoubleEquals"
	| "lint/suspicious/noDuplicateCase"
	| "lint/suspicious/noDuplicateClassMembers"
	| "lint/suspicious/noDuplicateJsxProps"
	| "lint/suspicious/noDuplicateObjectKeys"
	| "lint/suspicious/noDuplicateParameters"
	| "lint/suspicious/noEmptyInterface"
	| "lint/suspicious/noExplicitAny"
	| "lint/suspicious/noExtraNonNullAssertion"
	| "lint/suspicious/noFallthroughSwitchClause"
	| "lint/suspicious/noFunctionAssign"
	| "lint/suspicious/noGlobalIsFinite"
	| "lint/suspicious/noGlobalIsNan"
	| "lint/suspicious/noImplicitAnyLet"
	| "lint/suspicious/noImportAssign"
	| "lint/suspicious/noLabelVar"
	| "lint/suspicious/noMisleadingInstantiator"
	| "lint/suspicious/noMisrefactoredShorthandAssign"
	| "lint/suspicious/noPrototypeBuiltins"
	| "lint/suspicious/noRedeclare"
	| "lint/suspicious/noRedundantUseStrict"
	| "lint/suspicious/noSelfCompare"
	| "lint/suspicious/noShadowRestrictedNames"
	| "lint/suspicious/noSparseArray"
	| "lint/suspicious/noUnsafeDeclarationMerging"
	| "lint/suspicious/noUnsafeNegation"
	| "lint/suspicious/useDefaultSwitchClauseLast"
	| "lint/suspicious/useGetterReturn"
	| "lint/suspicious/useIsArray"
	| "lint/suspicious/useNamespaceKeyword"
	| "lint/suspicious/useValidTypeof"
	| "files/missingHandler"
	| "format"
	| "check"
	| "ci"
	| "configuration"
	| "organizeImports"
	| "migrate"
	| "deserialize"
	| "project"
	| "internalError/io"
	| "internalError/fs"
	| "internalError/panic"
	| "parse"
	| "parse/noSuperWithoutExtends"
	| "parse/noInitializerWithDefinite"
	| "parse/noDuplicatePrivateClassMembers"
	| "lint"
	| "lint/a11y"
	| "lint/complexity"
	| "lint/correctness"
	| "lint/nursery"
	| "lint/performance"
	| "lint/security"
	| "lint/style"
	| "lint/suspicious"
	| "suppressions/parse"
	| "suppressions/unknownGroup"
	| "suppressions/unknownRule"
	| "suppressions/unused"
	| "suppressions/deprecatedSuppressionComment"
	| "args/fileNotFound"
	| "flags/invalid"
	| "semanticTests";
export interface Location {
	path?: Resource_for_String;
	source_code?: string;
	span?: TextRange;
}
export type MarkupBuf = MarkupNodeBuf[];
/**
 * The severity to associate to a diagnostic.
 */
export type Severity = "hint" | "information" | "warning" | "error" | "fatal";
export type DiagnosticTags = DiagnosticTag[];
/**
	* Serializable representation of a [Diagnostic](super::Diagnostic) advice

See the [Visitor] trait for additional documentation on all the supported advice types. 
	 */
export type Advice =
	| { Log: [LogCategory, MarkupBuf] }
	| { List: MarkupBuf[] }
	| { Frame: Location }
	| { Diff: TextEdit }
	| { Backtrace: [MarkupBuf, Backtrace] }
	| { Command: string }
	| { Group: [MarkupBuf, Advices] };
/**
 * Represents the resource a diagnostic is associated with.
 */
export type Resource_for_String = "argv" | "memory" | { file: string };
export type TextRange = [TextSize, TextSize];
export interface MarkupNodeBuf {
	content: string;
	elements: MarkupElement[];
}
/**
 * Internal enum used to automatically generate bit offsets for [DiagnosticTags] and help with the implementation of `serde` and `schemars` for tags.
 */
export type DiagnosticTag =
	| "fixable"
	| "internal"
	| "unnecessaryCode"
	| "deprecatedCode";
/**
 * The category for a log advice, defines how the message should be presented to the user.
 */
export type LogCategory = "None" | "Info" | "Warn" | "Error";
export interface TextEdit {
	dictionary: string;
	ops: CompressedOp[];
}
export type Backtrace = BacktraceFrame[];
/**
 * Enumeration of all the supported markup elements
 */
export type MarkupElement =
	| "Emphasis"
	| "Dim"
	| "Italic"
	| "Underline"
	| "Error"
	| "Success"
	| "Warn"
	| "Info"
	| "Debug"
	| "Trace"
	| "Inverse"
	| { Hyperlink: { href: string } };
export type CompressedOp =
	| { DiffOp: DiffOp }
	| { EqualLines: { line_count: number } };
/**
 * Serializable representation of a backtrace frame.
 */
export interface BacktraceFrame {
	ip: number;
	symbols: BacktraceSymbol[];
}
export type DiffOp =
	| { Equal: { range: TextRange } }
	| { Insert: { range: TextRange } }
	| { Delete: { range: TextRange } };
/**
 * Serializable representation of a backtrace frame symbol.
 */
export interface BacktraceSymbol {
	colno?: number;
	filename?: string;
	lineno?: number;
	name?: string;
}
export interface PullActionsParams {
	path: RomePath;
	range: TextRange;
}
export interface PullActionsResult {
	actions: CodeAction[];
}
export interface CodeAction {
	category: ActionCategory;
	rule_name?: [string, string];
	suggestion: CodeSuggestion;
}
/**
	* The category of a code action, this type maps directly to the [CodeActionKind] type in the Language Server Protocol specification

[CodeActionKind]: https://microsoft.github.io/language-server-protocol/specifications/lsp/3.17/specification/#codeActionKind 
	 */
export type ActionCategory =
	| "QuickFix"
	| { Refactor: RefactorKind }
	| { Source: SourceActionKind }
	| { Other: string };
/**
 * A Suggestion that is provided by Biome's linter, and can be reported to the user, and can be automatically applied if it has the right [`Applicability`].
 */
export interface CodeSuggestion {
	applicability: Applicability;
	labels: TextRange[];
	msg: MarkupBuf;
	span: TextRange;
	suggestion: TextEdit;
}
/**
 * The sub-category of a refactor code action
 */
export type RefactorKind =
	| "None"
	| "Extract"
	| "Inline"
	| "Rewrite"
	| { Other: string };
/**
 * The sub-category of a source code action
 */
export type SourceActionKind =
	| "FixAll"
	| "None"
	| "OrganizeImports"
	| { Other: string };
/**
 * Indicates how a tool should manage this suggestion.
 */
export type Applicability = "Always" | "MaybeIncorrect";
export interface FormatFileParams {
	path: RomePath;
}
export interface Printed {
	code: string;
	range?: TextRange;
	sourcemap: SourceMarker[];
	verbatim_ranges: TextRange[];
}
/**
 * Lightweight sourcemap marker between source and output tokens
 */
export interface SourceMarker {
	/**
	 * Position of the marker in the output code
	 */
	dest: TextSize;
	/**
	 * Position of the marker in the original source
	 */
	source: TextSize;
}
export interface FormatRangeParams {
	path: RomePath;
	range: TextRange;
}
export interface FormatOnTypeParams {
	offset: TextSize;
	path: RomePath;
}
export interface FixFileParams {
	fix_file_mode: FixFileMode;
	path: RomePath;
	should_format: boolean;
}
/**
 * Which fixes should be applied during the analyzing phase
 */
export type FixFileMode = "SafeFixes" | "SafeAndUnsafeFixes";
export interface FixFileResult {
	/**
	 * List of all the code actions applied to the file
	 */
	actions: FixAction[];
	/**
	 * New source code for the file with all fixes applied
	 */
	code: string;
	/**
	 * Number of errors
	 */
	errors: number;
	/**
	 * number of skipped suggested fixes
	 */
	skipped_suggested_fixes: number;
}
export interface FixAction {
	/**
	 * Source range at which this action was applied
	 */
	range: TextRange;
	/**
	 * Name of the rule group and rule that emitted this code action
	 */
	rule_name?: [string, string];
}
export interface RenameParams {
	new_name: string;
	path: RomePath;
	symbol_at: TextSize;
}
export interface RenameResult {
	/**
	 * List of text edit operations to apply on the source code
	 */
	indels: TextEdit;
	/**
	 * Range of source code modified by this rename operation
	 */
	range: TextRange;
}
export interface Workspace {
	fileFeatures(params: SupportsFeatureParams): Promise<SupportsFeatureResult>;
	updateSettings(params: UpdateSettingsParams): Promise<void>;
	projectFeatures(
		params: ProjectFeaturesParams,
	): Promise<ProjectFeaturesResult>;
	openFile(params: OpenFileParams): Promise<void>;
	changeFile(params: ChangeFileParams): Promise<void>;
	closeFile(params: CloseFileParams): Promise<void>;
	getSyntaxTree(params: GetSyntaxTreeParams): Promise<GetSyntaxTreeResult>;
	organizeImports(
		params: OrganizeImportsParams,
	): Promise<OrganizeImportsResult>;
	getFileContent(params: GetFileContentParams): Promise<string>;
	getControlFlowGraph(params: GetControlFlowGraphParams): Promise<string>;
	getFormatterIr(params: GetFormatterIRParams): Promise<string>;
	pullDiagnostics(
		params: PullDiagnosticsParams,
	): Promise<PullDiagnosticsResult>;
	pullActions(params: PullActionsParams): Promise<PullActionsResult>;
	formatFile(params: FormatFileParams): Promise<Printed>;
	formatRange(params: FormatRangeParams): Promise<Printed>;
	formatOnType(params: FormatOnTypeParams): Promise<Printed>;
	fixFile(params: FixFileParams): Promise<FixFileResult>;
	rename(params: RenameParams): Promise<RenameResult>;
	destroy(): void;
}
export function createWorkspace(transport: Transport): Workspace {
	return {
		fileFeatures(params) {
			return transport.request("biome/file_features", params);
		},
		updateSettings(params) {
			return transport.request("biome/update_settings", params);
		},
		projectFeatures(params) {
			return transport.request("biome/project_features", params);
		},
		openFile(params) {
			return transport.request("biome/open_file", params);
		},
		changeFile(params) {
			return transport.request("biome/change_file", params);
		},
		closeFile(params) {
			return transport.request("biome/close_file", params);
		},
		getSyntaxTree(params) {
			return transport.request("biome/get_syntax_tree", params);
		},
		organizeImports(params) {
			return transport.request("biome/organize_imports", params);
		},
		getFileContent(params) {
			return transport.request("biome/get_file_content", params);
		},
		getControlFlowGraph(params) {
			return transport.request("biome/get_control_flow_graph", params);
		},
		getFormatterIr(params) {
			return transport.request("biome/get_formatter_ir", params);
		},
		pullDiagnostics(params) {
			return transport.request("biome/pull_diagnostics", params);
		},
		pullActions(params) {
			return transport.request("biome/pull_actions", params);
		},
		formatFile(params) {
			return transport.request("biome/format_file", params);
		},
		formatRange(params) {
			return transport.request("biome/format_range", params);
		},
		formatOnType(params) {
			return transport.request("biome/format_on_type", params);
		},
		fixFile(params) {
			return transport.request("biome/fix_file", params);
		},
		rename(params) {
			return transport.request("biome/rename", params);
		},
		destroy() {
			transport.destroy();
		},
	};
}<|MERGE_RESOLUTION|>--- conflicted
+++ resolved
@@ -862,17 +862,10 @@
 	 */
 	noEmptyBlockStatements?: RuleConfiguration;
 	/**
-<<<<<<< HEAD
-=======
 	 * Disallow the use of global eval().
 	 */
 	noGlobalEval?: RuleConfiguration;
 	/**
-	 * Disallow use of implicit any type on variable declarations.
-	 */
-	noImplicitAnyLet?: RuleConfiguration;
-	/**
->>>>>>> b88f8b75
 	 * Disallow the use of variables and function parameters before their declaration
 	 */
 	noInvalidUseBeforeDeclaration?: RuleConfiguration;
@@ -1655,11 +1648,7 @@
 	| "lint/nursery/noApproximativeNumericConstant"
 	| "lint/nursery/noDuplicateJsonKeys"
 	| "lint/nursery/noEmptyBlockStatements"
-<<<<<<< HEAD
-=======
 	| "lint/nursery/noGlobalEval"
-	| "lint/nursery/noImplicitAnyLet"
->>>>>>> b88f8b75
 	| "lint/nursery/noInvalidUseBeforeDeclaration"
 	| "lint/nursery/noMisleadingCharacterClass"
 	| "lint/nursery/noNodejsModules"
