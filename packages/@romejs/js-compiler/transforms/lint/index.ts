/**
 * Copyright (c) Facebook, Inc. and its affiliates.
 *
 * This source code is licensed under the MIT license found in the
 * LICENSE file in the root directory of this source tree.
 */

import defaultExportSameBasename from './defaultExportSameBasename';
import undeclaredVariables from './undeclaredVariables';
import unusedVariables from './unusedVariables';
import emptyBlocks from './emptyBlocks';
import noCompareNegZero from './noCompareNegZero';
import unsafeNegation from './unsafeNegation';
import noAsyncPromiseExecutor from './noAsyncPromiseExecutor';
import noLabelVar from './noLabelVar';
import noDuplicateKeys from './noDuplicateKeys';
import disallowVar from './disallowVar';
<<<<<<< HEAD
import noUnsafeFinally from './noUnsafeFinally';
=======
import noDeleteVars from './noDeleteVars';
>>>>>>> 9e909aee

export const lintTransforms = [
  undeclaredVariables,
  defaultExportSameBasename,
  unusedVariables,
  emptyBlocks,
  noCompareNegZero,
  unsafeNegation,
  noAsyncPromiseExecutor,
  noLabelVar,
  noDuplicateKeys,
  disallowVar,
<<<<<<< HEAD
  noUnsafeFinally,
=======
  noDeleteVars,
>>>>>>> 9e909aee
];<|MERGE_RESOLUTION|>--- conflicted
+++ resolved
@@ -15,11 +15,8 @@
 import noLabelVar from './noLabelVar';
 import noDuplicateKeys from './noDuplicateKeys';
 import disallowVar from './disallowVar';
-<<<<<<< HEAD
 import noUnsafeFinally from './noUnsafeFinally';
-=======
 import noDeleteVars from './noDeleteVars';
->>>>>>> 9e909aee
 
 export const lintTransforms = [
   undeclaredVariables,
@@ -32,9 +29,6 @@
   noLabelVar,
   noDuplicateKeys,
   disallowVar,
-<<<<<<< HEAD
   noUnsafeFinally,
-=======
   noDeleteVars,
->>>>>>> 9e909aee
 ];