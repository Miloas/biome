/**
 * Copyright (c) Facebook, Inc. and its affiliates.
 *
 * This source code is licensed under the MIT license found in the
 * LICENSE file in the root directory of this source tree.
 */

import defaultExportSameBasename from './defaultExportSameBasename';
import disallowVar from './disallowVar';
import emptyBlocks from './emptyBlocks';
import getterReturn from './getterReturn';
import noAsyncPromiseExecutor from './noAsyncPromiseExecutor';
import noCompareNegZero from './noCompareNegZero';
import noCondAssign from './noCondAssign';
<<<<<<< HEAD
import noDeleteVars from './noDeleteVars';
=======
import noDebugger from './noDebugger';
import noDuplicateKeys from './noDuplicateKeys';
>>>>>>> 1c43b8bd
import noDupeArgs from './noDupeArgs';
import noDuplicateKeys from './noDuplicateKeys';
import noImportAssign from './noImportAssign';
import noLabelVar from './noLabelVar';
import noTemplateCurlyInString from './noTemplateCurlyInString';
import noUnsafeFinally from './noUnsafeFinally';
import sparseArray from './sparseArray';
import undeclaredVariables from './undeclaredVariables';
import unsafeNegation from './unsafeNegation';
import unusedVariables from './unusedVariables';

export const lintTransforms = [
  defaultExportSameBasename,
  disallowVar,
  emptyBlocks,
  getterReturn,
  noAsyncPromiseExecutor,
  noCompareNegZero,
  noCondAssign,
  noDeleteVars,
  noDupeArgs,
  noDuplicateKeys,
  noImportAssign,
  noLabelVar,
  noTemplateCurlyInString,
  noUnsafeFinally,
  sparseArray,
  undeclaredVariables,
  unsafeNegation,
  unusedVariables,
<<<<<<< HEAD
=======
  noUnsafeFinally,
  noDeleteVars,
  noTemplateCurlyInString,
  noImportAssign,
  noDebugger,
>>>>>>> 1c43b8bd
];<|MERGE_RESOLUTION|>--- conflicted
+++ resolved
@@ -12,12 +12,8 @@
 import noAsyncPromiseExecutor from './noAsyncPromiseExecutor';
 import noCompareNegZero from './noCompareNegZero';
 import noCondAssign from './noCondAssign';
-<<<<<<< HEAD
 import noDeleteVars from './noDeleteVars';
-=======
 import noDebugger from './noDebugger';
-import noDuplicateKeys from './noDuplicateKeys';
->>>>>>> 1c43b8bd
 import noDupeArgs from './noDupeArgs';
 import noDuplicateKeys from './noDuplicateKeys';
 import noImportAssign from './noImportAssign';
@@ -37,6 +33,7 @@
   noAsyncPromiseExecutor,
   noCompareNegZero,
   noCondAssign,
+  noDebugger,
   noDeleteVars,
   noDupeArgs,
   noDuplicateKeys,
@@ -44,16 +41,9 @@
   noLabelVar,
   noTemplateCurlyInString,
   noUnsafeFinally,
+  noUnsafeFinally,
   sparseArray,
   undeclaredVariables,
   unsafeNegation,
   unusedVariables,
-<<<<<<< HEAD
-=======
-  noUnsafeFinally,
-  noDeleteVars,
-  noTemplateCurlyInString,
-  noImportAssign,
-  noDebugger,
->>>>>>> 1c43b8bd
 ];